--- conflicted
+++ resolved
@@ -36,17 +36,11 @@
       - name: Clippy
         run: cargo clippy --features failpoints --all --all-targets -- -D clippy::all
       - name: Run tests
-<<<<<<< HEAD
-        run: RUST_BACKTRACE=1 cargo test --features failpoints --workspace --verbose -- --nocapture --skip test_io_error
-      - name: Run IO tests
-        run: RUST_BACKTRACE=1 cargo test --package raft-engine --test failpoints --features failpoints -- --test-threads 1
-=======
         run: |
           cargo test --all --verbose
           cargo test --test failpoints --features failpoints --verbose -- --test-threads 1 --nocapture
         env:
           RUST_BACKTRACE: 1
->>>>>>> 829dfc60
       - name: Run asan tests
         if: ${{ matrix.os == 'ubuntu-latest' }}
         run: cargo test -Zbuild-std --target x86_64-unknown-linux-gnu --features failpoints --verbose -- --nocapture --skip test_io_error
