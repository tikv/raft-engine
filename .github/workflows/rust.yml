name: Rust

on:
  push:
    branches: [master]
  pull_request:
    branches: [master]

env:
  CARGO_TERM_COLOR: always

jobs:
  build:
    runs-on: ${{ matrix.os }}
    strategy:
      matrix:
        os: [ ubuntu-latest, macos-latest ]
    steps:
      - uses: actions/checkout@v2
      - name: Install nightly toolchain
        uses: actions-rs/toolchain@v1
        with:
          profile: minimal
          toolchain: nightly-2021-07-28
          override: true
          components: rustfmt, clippy, rust-src
      - uses: Swatinem/rust-cache@v1
        with:
          sharedKey: ${{ matrix.os }}
      # TODO(tabokie): add this step to refresh cache when we upgrade toolchain.
      # - name: Cache dependencies
      #   if: ${{ matrix.os == 'ubuntu-latest' }}
      #   run: if [[ ! -e ~/.cargo/bin/grcov ]]; then cargo install grcov; fi
      - name: Format
        run: cargo fmt --all -- --check
      - name: Clippy
        run: cargo clippy --features failpoints --all --all-targets -- -D clippy::all
      - name: Run tests
        run: |
          cargo test --all --verbose
          cargo test --test failpoints --features failpoints --verbose -- --test-threads 1 --nocapture
        env:
          RUST_BACKTRACE: 1
      - name: Run asan tests
        if: ${{ matrix.os == 'ubuntu-latest' }}
        run: |
<<<<<<< HEAD
          cargo test -Zbuild-std --target x86_64-unknown-linux-gnu --all --verbose -- --nocapture
=======
          cargo test -Zbuild-std --target x86_64-unknown-linux-gnu --all --verbose
>>>>>>> 7c2c239b
          cargo test -Zbuild-std --target x86_64-unknown-linux-gnu --test failpoints --features failpoints --verbose -- --test-threads 1 --nocapture
        env:
          RUST_BACKTRACE: 1
          RUSTFLAGS: '-Zsanitizer=address'
          RUSTDOCFLAGS: '-Zsanitizer=address'
  coverage:
    runs-on: ubuntu-latest
    needs: build
    steps:
      - uses: actions/checkout@v2
      - name: Install nightly toolchain
        uses: actions-rs/toolchain@v1
        with:
          profile: minimal
          toolchain: nightly-2021-07-28
          override: true
          components: llvm-tools-preview
      - uses: Swatinem/rust-cache@v1
        with:
          sharedKey: ubuntu-latest
      - name: Install grcov
        run: if [[ ! -e ~/.cargo/bin/grcov ]]; then cargo install --locked grcov; fi
      - name: Run tests
        run: |
          cargo test --all --verbose
          cargo test --test failpoints --features failpoints -- --test-threads 1 --nocapture
        env:
          RUSTFLAGS: '-Zinstrument-coverage'
          LLVM_PROFILE_FILE: '%p-%m.profraw'
      - name: Run grcov
        run: grcov `find . \( -name "*.profraw" \) -print` --binary-path target/debug/deps/ -s . -t lcov --branch --ignore-not-existing --ignore '../**' --ignore '/*' -o coverage.lcov
      - name: Upload
        uses: codecov/codecov-action@v2
        with:
          file: coverage.lcov<|MERGE_RESOLUTION|>--- conflicted
+++ resolved
@@ -44,11 +44,7 @@
       - name: Run asan tests
         if: ${{ matrix.os == 'ubuntu-latest' }}
         run: |
-<<<<<<< HEAD
-          cargo test -Zbuild-std --target x86_64-unknown-linux-gnu --all --verbose -- --nocapture
-=======
           cargo test -Zbuild-std --target x86_64-unknown-linux-gnu --all --verbose
->>>>>>> 7c2c239b
           cargo test -Zbuild-std --target x86_64-unknown-linux-gnu --test failpoints --features failpoints --verbose -- --test-threads 1 --nocapture
         env:
           RUST_BACKTRACE: 1
