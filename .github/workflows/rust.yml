--- conflicted
+++ resolved
@@ -19,11 +19,7 @@
         uses: actions-rs/toolchain@v1
         with:
           profile: minimal
-<<<<<<< HEAD
-          toolchain: nightly-2024-02-10
-=======
           toolchain: nightly-2023-12-31
->>>>>>> 084c5ca0
           override: true
           components: rustfmt, clippy, rust-src
       - uses: Swatinem/rust-cache@v1
@@ -37,11 +33,7 @@
           make format
           git diff --exit-code
       - name: Clippy
-<<<<<<< HEAD
-        run: ulimit -S -n `ulimit -H -n` && make clippy
-=======
         run: make clippy
->>>>>>> 084c5ca0
         env:
           EXTRA_CARGO_ARGS: '--fix'
       - name: Run tests
@@ -70,11 +62,7 @@
         uses: actions-rs/toolchain@v1
         with:
           profile: minimal
-<<<<<<< HEAD
-          toolchain: 1.76.0
-=======
           toolchain: 1.75.0
->>>>>>> 084c5ca0
           override: true
           components: rustfmt, clippy, rust-src
       - uses: Swatinem/rust-cache@v1
@@ -101,11 +89,7 @@
         uses: actions-rs/toolchain@v1
         with:
           profile: minimal
-<<<<<<< HEAD
-          toolchain: nightly-2024-02-10
-=======
           toolchain: nightly-2023-12-31
->>>>>>> 084c5ca0
           override: true
           components: llvm-tools-preview
       - uses: Swatinem/rust-cache@v1
