--- conflicted
+++ resolved
@@ -1,16 +1,13 @@
 # Raft Engine Change Log
 
-## [0.3.0]
+## [0.3.0] - 2022-09-14
 
 ### Bug Fixes
 
 * Unconditionally tolerate `fallocate` failures as a fix to its portability issue. Errors other than `EOPNOTSUPP` will still emit a warning.
 * Avoid leaving fractured write after failure by reseeking the file writer. Panic if the reseek fails as well.
-<<<<<<< HEAD
 * Fix a parallel recovery panic bug.
-=======
 * Fix panic when an empty batch is written to engine and then reused.
->>>>>>> 087d36b0
 
 ### New Features
 
