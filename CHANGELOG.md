--- conflicted
+++ resolved
@@ -8,11 +8,8 @@
 
 ### Public API Changes
 
-<<<<<<< HEAD
+* Add `is_empty` to `Engine` API.
 * Add metadata deletion capability to `FileSystem` trait. Users can implement `exists_metadata` and `delete_metadata` to clean up obsolete metadata from older versions of Raft Engine.
-=======
-* Add `is_empty` to `Engine` API.
->>>>>>> b0ad1f7a
 
 ## [0.2.0] - 2022-05-25
 
