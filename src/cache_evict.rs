use std::cmp::PartialEq;
use std::collections::VecDeque;
use std::fmt;
use std::sync::atomic::{AtomicUsize, Ordering};
use std::sync::Arc;

use crossbeam::channel::{bounded, Sender};
use protobuf::Message;

use crate::engine::{MemTableAccessor};
use crate::GlobalStats;
use crate::log_batch::{EntryExt, LogBatch, LogItemContent};
use crate::pipe_log::{GenericPipeLog, LogQueue};
use crate::util::{HandyRwLock, Runnable, Scheduler};

pub const DEFAULT_CACHE_CHUNK_SIZE: usize = 4 * 1024 * 1024;

const HIGH_WATER_RATIO: f64 = 0.9;
const LOW_WATER_RATIO: f64 = 0.8;
const CHUNKS_SHRINK_TO: usize = 1024;

/// Used in `PipLog` to emit `CacheTask::NewChunk` tasks.
pub struct CacheSubmitor {
    file_num: u64,
    offset: u64,
    // `chunk_size` is different from `size_tracker`. For a given chunk,
    // the former is monotomically increasing, but the latter can decrease.
    chunk_size: usize,
    size_tracker: Arc<AtomicUsize>,

    scheduler: Scheduler<CacheTask>,
    cache_limit: usize,
    chunk_limit: usize,
    global_stats: Arc<GlobalStats>,
    block_on_full: bool,
}

impl CacheSubmitor {
    pub fn new(
        cache_limit: usize,
        chunk_limit: usize,
        scheduler: Scheduler<CacheTask>,
        global_stats: Arc<GlobalStats>,
    ) -> Self {
        CacheSubmitor {
            file_num: 0,
            offset: 0,
            chunk_size: 0,
            size_tracker: Arc::new(AtomicUsize::new(0)),
            scheduler,
            cache_limit,
            chunk_limit,
            global_stats,
            block_on_full: false,
        }
    }

    pub fn block_on_full(&mut self) {
        self.block_on_full = true;
    }

    pub fn nonblock_on_full(&mut self) {
        self.block_on_full = false;
    }

    pub fn get_cache_tracker(&mut self, file_num: u64, offset: u64) -> Option<Arc<AtomicUsize>> {
        if self.cache_limit == 0 {
            return None;
        }

        if self.file_num == 0 {
            self.file_num = file_num;
            self.offset = offset;
        }

        if self.chunk_size >= self.chunk_limit || self.file_num < file_num {
            // If all entries are released from cache, the chunk can be ignored.
            if self.size_tracker.load(Ordering::Relaxed) > 0 {
                let mut task = CacheChunk {
                    file_num: self.file_num,
                    base_offset: self.offset,
                    end_offset: offset,
                    size_tracker: self.size_tracker.clone(),
                };
                if file_num != self.file_num {
                    // Log file is switched, use `u64::MAX` as the end.
                    task.end_offset = u64::MAX;
                }
                let _ = self.scheduler.schedule(CacheTask::NewChunk(task));
            }
            self.reset(file_num, offset);
        }

        if self.block_on_full {
            let cache_size = self.global_stats.cache_size();
            if cache_size > self.cache_limit {
                let (tx, rx) = bounded(1);
                if self.scheduler.schedule(CacheTask::EvictOldest(tx)).is_ok() {
                    let _ = rx.recv();
                }
            }
        }

        Some(self.size_tracker.clone())
    }

    pub fn fill_chunk(&mut self, size: usize) {
        self.chunk_size += size;
        self.size_tracker.fetch_add(size, Ordering::Release);
<<<<<<< HEAD
        self.cache_stats.add_mem_change(size);
=======
        self.global_stats.add_mem_change(size);
        Some(self.size_tracker.clone())
>>>>>>> 7f89d275
    }

    fn reset(&mut self, file_num: u64, offset: u64) {
        self.file_num = file_num;
        self.offset = offset;
        self.chunk_size = 0;
        self.size_tracker = Arc::new(AtomicUsize::new(0));
    }
}

pub struct Runner<E, W, P>
where
    E: Message + Clone,
    W: EntryExt<E> + 'static,
    P: GenericPipeLog,
{
    cache_limit: usize,
    global_stats: Arc<GlobalStats>,
    chunk_limit: usize,
    valid_cache_chunks: VecDeque<CacheChunk>,
    memtables: MemTableAccessor<E, W>,
    pipe_log: P,
}

impl<E, W, P> Runner<E, W, P>
where
    E: Message + Clone,
    W: EntryExt<E> + 'static,
    P: GenericPipeLog,
{
    pub fn new(
        cache_limit: usize,
        global_stats: Arc<GlobalStats>,
        chunk_limit: usize,
        memtables: MemTableAccessor<E, W>,
        pipe_log: P,
    ) -> Runner<E, W, P> {
        Runner {
            cache_limit,
            global_stats,
            chunk_limit,
            valid_cache_chunks: Default::default(),
            memtables,
            pipe_log,
        }
    }

    fn retain_valid_cache(&mut self) {
        let cache_size = self.global_stats.cache_size();
        if self.valid_cache_chunks.len() * self.chunk_limit >= cache_size * 3 {
            // There could be many empty chunks.
            self.valid_cache_chunks
                .retain(|chunk| chunk.size_tracker.load(Ordering::Relaxed) > 0);
            if self.valid_cache_chunks.capacity() > CHUNKS_SHRINK_TO {
                self.valid_cache_chunks.shrink_to(CHUNKS_SHRINK_TO);
            }
        }
    }

    fn cache_reach_high_water(&self) -> bool {
        let cache_size = self.global_stats.cache_size();
        cache_size > (self.cache_limit as f64 * HIGH_WATER_RATIO) as usize
    }

    fn cache_reach_low_water(&self) -> bool {
        let cache_size = self.global_stats.cache_size();
        cache_size <= (self.cache_limit as f64 * LOW_WATER_RATIO) as usize
    }

    fn evict_oldest_cache(&mut self) -> bool {
        while !self.cache_reach_low_water() {
            let chunk = match self.valid_cache_chunks.pop_front() {
                Some(chunk) if chunk.size_tracker.load(Ordering::Relaxed) > 0 => chunk,
                Some(_) => continue,
                _ => return false,
            };

            let file_num = chunk.file_num;
            let read_len = if chunk.end_offset == u64::MAX {
                self.pipe_log.file_len(LogQueue::Append, file_num) - chunk.base_offset
            } else {
                chunk.end_offset - chunk.base_offset
            };
            let chunk_content = self
                .pipe_log
                .fread(LogQueue::Append, file_num, chunk.base_offset, read_len)
                .unwrap();

            let mut reader: &[u8] = chunk_content.as_ref();
            let mut offset = chunk.base_offset;
            while let Some(b) = LogBatch::<E, W>::from_bytes(&mut reader, file_num, offset).unwrap()
            {
                offset += read_len - reader.len() as u64;
                for item in b.items {
                    if let LogItemContent::Entries(entries) = item.content {
                        let gc_cache_to = match entries.entries.last() {
                            Some(entry) => W::index(entry) + 1,
                            None => continue,
                        };
                        if let Some(memtable) = self.memtables.get(item.raft_group_id) {
                            memtable.wl().compact_cache_to(gc_cache_to);
                        }
                    }
                }
            }
        }
        true
    }
}

impl<E, W, P> Runnable<CacheTask> for Runner<E, W, P>
where
    E: Message + Clone,
    W: EntryExt<E> + 'static,
    P: GenericPipeLog,
{
    fn run(&mut self, task: CacheTask) -> bool {
        match task {
            CacheTask::NewChunk(chunk) => self.valid_cache_chunks.push_back(chunk),
            CacheTask::EvictOldest(tx) => {
                assert!(self.evict_oldest_cache());
                let _ = tx.send(());
                return false;
            }
        }
        true
    }
    fn on_tick(&mut self) {
        self.retain_valid_cache();
        if self.cache_reach_high_water() {
            self.evict_oldest_cache();
        }
    }
}

#[derive(Clone)]
pub enum CacheTask {
    NewChunk(CacheChunk),
    EvictOldest(Sender<()>),
}

#[derive(Clone)]
pub struct CacheChunk {
    file_num: u64,
    base_offset: u64,
    end_offset: u64,
    size_tracker: Arc<AtomicUsize>,
}

#[derive(Clone)]
pub struct CacheTracker {
    pub chunk_size: Arc<AtomicUsize>,
    pub sub_on_drop: usize,
}

impl Drop for CacheTracker {
    fn drop(&mut self) {
        self.chunk_size
            .fetch_sub(self.sub_on_drop, Ordering::SeqCst);
    }
}

impl fmt::Debug for CacheTracker {
    fn fmt(&self, f: &mut fmt::Formatter<'_>) -> fmt::Result {
        write!(f, "CacheTracker(size={})", self.sub_on_drop)
    }
}

// `CacheTracker` makes no effects when compare.
impl PartialEq for CacheTracker {
    fn eq(&self, _: &Self) -> bool {
        true
    }
}

impl CacheChunk {
    #[cfg(test)]
    pub fn self_check(&self, expected_chunk_size: usize) {
        assert!(self.end_offset > self.base_offset);
        let chunk_size = self.size_tracker.load(Ordering::Relaxed);
        assert_eq!(chunk_size, expected_chunk_size);
    }
}<|MERGE_RESOLUTION|>--- conflicted
+++ resolved
@@ -107,12 +107,7 @@
     pub fn fill_chunk(&mut self, size: usize) {
         self.chunk_size += size;
         self.size_tracker.fetch_add(size, Ordering::Release);
-<<<<<<< HEAD
-        self.cache_stats.add_mem_change(size);
-=======
         self.global_stats.add_mem_change(size);
-        Some(self.size_tracker.clone())
->>>>>>> 7f89d275
     }
 
     fn reset(&mut self, file_num: u64, offset: u64) {
