--- conflicted
+++ resolved
@@ -102,13 +102,8 @@
             recovery_read_block_size: ReadableSize::kb(16),
             recovery_threads: 4,
             batch_compression_threshold: ReadableSize::kb(8),
-<<<<<<< HEAD
             bytes_per_sync: None,
-            format_version: Version::V1,
-=======
-            bytes_per_sync: ReadableSize::mb(4),
             format_version: Version::V2,
->>>>>>> 9751c6dd
             target_file_size: ReadableSize::mb(128),
             purge_threshold: ReadableSize::gb(10),
             purge_rewrite_threshold: None,
@@ -120,7 +115,6 @@
         #[cfg(test)]
         {
             cfg.memory_limit = Some(ReadableSize(0));
-            cfg.format_version = Version::V2;
             cfg.enable_log_recycle = true;
         }
         cfg
