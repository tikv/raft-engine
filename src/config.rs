// Copyright (c) 2017-present, PingCAP, Inc. Licensed under Apache-2.0.

use log::{info, warn};
use serde::{Deserialize, Serialize};

use crate::pipe_log::Version;
use crate::{util::ReadableSize, Result};

const MIN_RECOVERY_READ_BLOCK_SIZE: usize = 512;
const MIN_RECOVERY_THREADS: usize = 1;

#[derive(Clone, Copy, Debug, PartialEq, Eq, Serialize, Deserialize)]
#[serde(rename_all = "kebab-case")]
pub enum RecoveryMode {
    AbsoluteConsistency,
    // For backward compatibility.
    #[serde(
        alias = "tolerate-corrupted-tail-records",
        rename(serialize = "tolerate-corrupted-tail-records")
    )]
    TolerateTailCorruption,
    TolerateAnyCorruption,
}

#[derive(Clone, Debug, Serialize, Deserialize, PartialEq)]
#[serde(default)]
#[serde(rename_all = "kebab-case")]
pub struct Config {
    /// Main directory to store log files. Will create on startup if not exists.
    ///
    /// Default: ""
    pub dir: String,

    /// Auxiliary directory to store log files. Will create on startup if
    /// set but not exists.
    ///
    /// Newly logs will be put into this dir when the main `dir` is full
    /// and no spare space for new logs.
    ///
    /// Default: None
    pub spill_dir: Option<String>,

    /// How to deal with file corruption during recovery.
    ///
    /// Default: "tolerate-tail-corruption".
    pub recovery_mode: RecoveryMode,
    /// Minimum I/O size for reading log files during recovery.
    ///
    /// Default: "16KB". Minimum: "512B".
    pub recovery_read_block_size: ReadableSize,
    /// The number of threads used to scan and recovery log files.
    ///
    /// Default: 4. Minimum: 1.
    pub recovery_threads: usize,

    /// Compress a log batch if its size exceeds this value. Setting it to zero
    /// disables compression.
    ///
    /// Default: "8KB"
    pub batch_compression_threshold: ReadableSize,
    /// Deprecated.
    /// Incrementally sync log files after specified bytes have been written.
    /// Setting it to zero disables incremental sync.
    ///
    /// Default: "4MB"
    pub bytes_per_sync: Option<ReadableSize>,

    /// Version of the log file.
    ///
    /// Default: 2
    pub format_version: Version,

    /// Target file size for rotating log files.
    ///
    /// Default: "128MB"
    pub target_file_size: ReadableSize,

    /// Purge append log queue if its size exceeds this value.
    ///
    /// Default: "10GB"
    pub purge_threshold: ReadableSize,
    /// Purge rewrite log queue if its size exceeds this value.
    ///
    /// Default: MAX(`purge_threshold` / 10, `target_file_size`)
    pub purge_rewrite_threshold: Option<ReadableSize>,
    /// Purge rewrite log queue if its garbage ratio exceeds this value.
    ///
    /// Default: "0.6"
    pub purge_rewrite_garbage_ratio: f64,

    /// Maximum memory bytes allowed for the in-memory index.
    /// Effective under the `swap` feature only.
    ///
    /// Default: None
    pub memory_limit: Option<ReadableSize>,

    /// Whether to recycle stale log files.
    /// If `true`, logically purged log files will be reserved for recycling.
    /// Only available for `format_version` 2 and above.
    ///
    /// Default: false
    pub enable_log_recycle: bool,

    /// Whether to prepare log files for recycling when start.
    /// If `true`, batch empty log files will be prepared for recycling when
    /// starting engine.
    /// Only available for `enable-log-reycle` is true.
    ///
    /// Default: false
    pub prefill_for_recycle: bool,

<<<<<<< HEAD
    /// Initial cache capacity for entries.
    pub cache_capacity: ReadableSize,
=======
    /// Maximum capacity for preparing log files for recycling when start.
    /// If not `None`, its size is equal to `purge-threshold`.
    /// Only available for `prefill-for-recycle` is true.
    ///
    /// Default: None
    pub prefill_limit: Option<ReadableSize>,
>>>>>>> 39f4db45
}

impl Default for Config {
    fn default() -> Config {
        #[allow(unused_mut)]
        let mut cfg = Config {
            dir: "".to_owned(),
            spill_dir: None,
            recovery_mode: RecoveryMode::TolerateTailCorruption,
            recovery_read_block_size: ReadableSize::kb(16),
            recovery_threads: 4,
            batch_compression_threshold: ReadableSize::kb(8),
            bytes_per_sync: None,
            format_version: Version::V2,
            target_file_size: ReadableSize::mb(128),
            purge_threshold: ReadableSize::gb(10),
            purge_rewrite_threshold: None,
            purge_rewrite_garbage_ratio: 0.6,
            memory_limit: None,
            enable_log_recycle: false,
            prefill_for_recycle: false,
<<<<<<< HEAD
            cache_capacity: ReadableSize::mb(256),
=======
            prefill_limit: None,
>>>>>>> 39f4db45
        };
        // Test-specific configurations.
        #[cfg(test)]
        {
            cfg.memory_limit = Some(ReadableSize(0));
            cfg.enable_log_recycle = true;
        }
        cfg
    }
}

impl Config {
    pub fn sanitize(&mut self) -> Result<()> {
        if self.purge_threshold.0 < self.target_file_size.0 {
            return Err(box_err!("purge-threshold < target-file-size"));
        }
        if self.purge_rewrite_threshold.is_none() {
            self.purge_rewrite_threshold = Some(ReadableSize(std::cmp::max(
                self.purge_threshold.0 / 10,
                self.target_file_size.0,
            )));
        }
        if self.bytes_per_sync.is_some() {
            warn!("bytes-per-sync has been deprecated.");
        }
        let min_recovery_read_block_size = ReadableSize(MIN_RECOVERY_READ_BLOCK_SIZE as u64);
        if self.recovery_read_block_size < min_recovery_read_block_size {
            warn!(
                "recovery-read-block-size ({}) is too small, setting it to {}",
                self.recovery_read_block_size, min_recovery_read_block_size
            );
            self.recovery_read_block_size = min_recovery_read_block_size;
        }
        if self.recovery_threads < MIN_RECOVERY_THREADS {
            warn!(
                "recovery-threads ({}) is too small, setting it to {}",
                self.recovery_threads, MIN_RECOVERY_THREADS
            );
            self.recovery_threads = MIN_RECOVERY_THREADS;
        }
        if self.enable_log_recycle && !self.format_version.has_log_signing() {
            return Err(box_err!(
                "format version {} doesn't support log recycle, use 2 or above",
                self.format_version
            ));
        }
        if !self.enable_log_recycle && self.prefill_for_recycle {
            return Err(box_err!(
                "prefill is not allowed when log recycle is disabled"
            ));
        }
        if !self.prefill_for_recycle && self.prefill_limit.is_some() {
            warn!("prefill-limit will be ignored when prefill is disabled");
            self.prefill_limit = None;
        }
        if self.prefill_for_recycle && self.prefill_limit.is_none() {
            info!("prefill-limit will be calibrated to purge-threshold");
            self.prefill_limit = Some(self.purge_threshold);
        }
        #[cfg(not(feature = "swap"))]
        if self.memory_limit.is_some() {
            warn!("memory-limit will be ignored because swap feature is disabled");
        }
        Ok(())
    }

    /// Returns the capacity for recycling log files.
    pub(crate) fn recycle_capacity(&self) -> usize {
        // Attention please, log files with Version::V1 could not be recycled, it might
        // cause LogBatchs in a mess in the recycled file, where the reader might get
        // an obsolete entries (unexpected) from the recycled file.
        if !self.format_version.has_log_signing() {
            return 0;
        }
        if self.enable_log_recycle && self.purge_threshold.0 >= self.target_file_size.0 {
            // (1) At most u32::MAX so that the file number can be capped into an u32
            // without colliding. (2) Add some more file as an additional buffer to
            // avoid jitters.
            std::cmp::min(
                (self.purge_threshold.0 / self.target_file_size.0) as usize + 2,
                u32::MAX as usize,
            )
        } else {
            0
        }
    }

    /// Returns the capacity for preparing log files for recycling when start.
    pub(crate) fn prefill_capacity(&self) -> usize {
        // Attention please, log files with Version::V1 could not be recycled, so it's
        // useless for prefill.
        if !self.enable_log_recycle || !self.format_version.has_log_signing() {
            return 0;
        }
        let prefill_limit = self.prefill_limit.unwrap_or(ReadableSize(0)).0;
        if self.prefill_for_recycle && prefill_limit >= self.target_file_size.0 {
            // Keep same with the maximum setting of `recycle_capacity`.
            std::cmp::min(
                (prefill_limit / self.target_file_size.0) as usize + 2,
                u32::MAX as usize,
            )
        } else {
            0
        }
    }
}

#[cfg(test)]
mod tests {
    use super::*;

    #[test]
    fn test_serde() {
        let value = Config::default();
        let dump = toml::to_string_pretty(&value).unwrap();
        let load = toml::from_str(&dump).unwrap();
        assert_eq!(value, load);
        assert!(load.spill_dir.is_none());
    }

    #[test]
    fn test_custom() {
        let custom = r#"
            dir = "custom_dir"
            spill-dir = "custom_spill_dir"
            recovery-mode = "tolerate-tail-corruption"
            bytes-per-sync = "2KB"
            target-file-size = "1MB"
            purge-threshold = "3MB"
            format-version = 1
            enable-log-recycle = false
            prefill-for-recycle = false
        "#;
        let mut load: Config = toml::from_str(custom).unwrap();
        assert_eq!(load.dir, "custom_dir");
        assert_eq!(load.spill_dir, Some("custom_spill_dir".to_owned()));
        assert_eq!(load.recovery_mode, RecoveryMode::TolerateTailCorruption);
        assert_eq!(load.bytes_per_sync, Some(ReadableSize::kb(2)));
        assert_eq!(load.target_file_size, ReadableSize::mb(1));
        assert_eq!(load.purge_threshold, ReadableSize::mb(3));
        assert_eq!(load.format_version, Version::V1);
        load.sanitize().unwrap();
    }

    #[test]
    fn test_invalid() {
        let hard_error = r#"
            target-file-size = "5MB"
            purge-threshold = "3MB"
        "#;
        let mut hard_load: Config = toml::from_str(hard_error).unwrap();
        assert!(hard_load.sanitize().is_err());

        let soft_error = r#"
            recovery-read-block-size = "1KB"
            recovery-threads = 0
            target-file-size = "5000MB"
            format-version = 2
            enable-log-recycle = true
            prefill-for-recycle = true
        "#;
        let soft_load: Config = toml::from_str(soft_error).unwrap();
        let mut soft_sanitized = soft_load;
        soft_sanitized.sanitize().unwrap();
        assert!(soft_sanitized.recovery_read_block_size.0 >= MIN_RECOVERY_READ_BLOCK_SIZE as u64);
        assert!(soft_sanitized.recovery_threads >= MIN_RECOVERY_THREADS);
        assert_eq!(
            soft_sanitized.purge_rewrite_threshold.unwrap(),
            soft_sanitized.target_file_size
        );
        assert_eq!(soft_sanitized.format_version, Version::V2);
        assert!(soft_sanitized.enable_log_recycle);

        let recycle_error = r#"
            enable-log-recycle = true
            format-version = 1
        "#;
        let mut cfg_load: Config = toml::from_str(recycle_error).unwrap();
        assert!(cfg_load.sanitize().is_err());

        let prefill_error = r#"
            enable-log-recycle = false
            prefill-for-recycle = true
            format-version = 2
        "#;
        let mut cfg_load: Config = toml::from_str(prefill_error).unwrap();
        assert!(cfg_load.sanitize().is_err());
    }

    #[test]
    fn test_backward_compactibility() {
        // Upgrade from older version.
        let old = r#"
            recovery-mode = "tolerate-corrupted-tail-records"
        "#;
        let mut load: Config = toml::from_str(old).unwrap();
        load.sanitize().unwrap();
        // Downgrade to older version.
        assert!(toml::to_string(&load)
            .unwrap()
            .contains("tolerate-corrupted-tail-records"));
    }

    #[test]
    fn test_prefill_for_recycle() {
        let default_prefill_v1 = r#"
            enable-log-recycle = true
            prefill-for-recycle = true
        "#;
        let mut cfg_load: Config = toml::from_str(default_prefill_v1).unwrap();
        assert!(cfg_load.sanitize().is_ok());
        assert_eq!(cfg_load.prefill_limit.unwrap(), cfg_load.purge_threshold);

        let default_prefill_v2 = r#"
            enable-log-recycle = true
            prefill-for-recycle = false
            prefill-limit = "20GB"
        "#;
        let mut cfg_load: Config = toml::from_str(default_prefill_v2).unwrap();
        assert!(cfg_load.sanitize().is_ok());
        assert!(cfg_load.prefill_limit.is_none());
    }
}<|MERGE_RESOLUTION|>--- conflicted
+++ resolved
@@ -109,17 +109,15 @@
     /// Default: false
     pub prefill_for_recycle: bool,
 
-<<<<<<< HEAD
-    /// Initial cache capacity for entries.
-    pub cache_capacity: ReadableSize,
-=======
     /// Maximum capacity for preparing log files for recycling when start.
     /// If not `None`, its size is equal to `purge-threshold`.
     /// Only available for `prefill-for-recycle` is true.
     ///
     /// Default: None
     pub prefill_limit: Option<ReadableSize>,
->>>>>>> 39f4db45
+
+    /// Initial cache capacity for entries.
+    pub cache_capacity: ReadableSize,
 }
 
 impl Default for Config {
@@ -141,11 +139,8 @@
             memory_limit: None,
             enable_log_recycle: false,
             prefill_for_recycle: false,
-<<<<<<< HEAD
             cache_capacity: ReadableSize::mb(256),
-=======
             prefill_limit: None,
->>>>>>> 39f4db45
         };
         // Test-specific configurations.
         #[cfg(test)]
