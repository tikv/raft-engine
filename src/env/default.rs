--- conflicted
+++ resolved
@@ -11,201 +11,6 @@
 use crate::env::log_fd::LogFd;
 use crate::env::{FileSystem, Handle, Permission, WriteExt};
 
-<<<<<<< HEAD
-fn from_nix_error(e: nix::Error, custom: &'static str) -> std::io::Error {
-    let kind = std::io::Error::from(e).kind();
-    std::io::Error::new(kind, custom)
-}
-
-impl From<Permission> for OFlag {
-    fn from(value: Permission) -> OFlag {
-        match value {
-            Permission::ReadOnly => OFlag::O_RDONLY,
-            Permission::ReadWrite => OFlag::O_RDWR,
-        }
-    }
-}
-
-/// A RAII-style low-level file. Errors occurred during automatic resource
-/// release are logged and ignored.
-///
-/// A [`LogFd`] is essentially a thin wrapper around [`RawFd`]. It's only
-/// supported on *Unix*, and primarily optimized for *Linux*.
-///
-/// All [`LogFd`] instances are opened with read and write permission.
-#[derive(Debug)]
-pub struct LogFd(RawFd);
-
-impl LogFd {
-    /// Opens a file with the given `path`.
-    pub fn open<P: ?Sized + NixPath>(path: &P, perm: Permission) -> IoResult<Self> {
-        fail_point!("log_fd::open::err", |_| {
-            Err(from_nix_error(nix::Error::EINVAL, "fp"))
-        });
-        // Permission 644
-        let mode = Mode::S_IRUSR | Mode::S_IWUSR | Mode::S_IRGRP | Mode::S_IROTH;
-        fail_point!("log_fd::open::fadvise_dontneed", |_| {
-            let fd =
-                LogFd(fcntl::open(path, perm.into(), mode).map_err(|e| from_nix_error(e, "open"))?);
-            #[cfg(target_os = "linux")]
-            unsafe {
-                extern crate libc;
-                libc::posix_fadvise64(fd.0, 0, fd.file_size()? as i64, libc::POSIX_FADV_DONTNEED);
-            }
-            Ok(fd)
-        });
-        Ok(LogFd(
-            fcntl::open(path, perm.into(), mode).map_err(|e| from_nix_error(e, "open"))?,
-        ))
-    }
-
-    /// Opens a file with the given `path`. The specified file will be created
-    /// first if not exists.
-    pub fn create<P: ?Sized + NixPath>(path: &P) -> IoResult<Self> {
-        fail_point!("log_fd::create::err", |_| {
-            Err(from_nix_error(nix::Error::EINVAL, "fp"))
-        });
-        let flags = OFlag::O_RDWR | OFlag::O_CREAT;
-        // Permission 644
-        let mode = Mode::S_IRUSR | Mode::S_IWUSR | Mode::S_IRGRP | Mode::S_IROTH;
-        let fd = fcntl::open(path, flags, mode).map_err(|e| from_nix_error(e, "open"))?;
-        Ok(LogFd(fd))
-    }
-
-    /// Closes the file.
-    pub fn close(&self) -> IoResult<()> {
-        fail_point!("log_fd::close::err", |_| {
-            Err(from_nix_error(nix::Error::EINVAL, "fp"))
-        });
-        close(self.0).map_err(|e| from_nix_error(e, "close"))
-    }
-
-    /// Reads some bytes starting at `offset` from this file into the specified
-    /// buffer. Returns how many bytes were read.
-    pub fn read(&self, mut offset: usize, buf: &mut [u8]) -> IoResult<usize> {
-        let mut readed = 0;
-        while readed < buf.len() {
-            fail_point!("log_fd::read::err", |_| {
-                Err(from_nix_error(nix::Error::EINVAL, "fp"))
-            });
-            let bytes = match pread(self.0, &mut buf[readed..], offset as i64) {
-                Ok(bytes) => bytes,
-                Err(e) if e == Errno::EINTR => continue,
-                Err(e) => return Err(from_nix_error(e, "pread")),
-            };
-            // EOF
-            if bytes == 0 {
-                break;
-            }
-            readed += bytes;
-            offset += bytes;
-        }
-        Ok(readed)
-    }
-
-    /// Writes some bytes to this file starting at `offset`. Returns how many
-    /// bytes were written.
-    pub fn write(&self, mut offset: usize, content: &[u8]) -> IoResult<usize> {
-        fail_point!("log_fd::write::zero", |_| { Ok(0) });
-        fail_point!("log_fd::write::no_space_err", |_| {
-            Err(from_nix_error(nix::Error::ENOSPC, "nospace"))
-        });
-        let mut written = 0;
-        while written < content.len() {
-            let bytes = match pwrite(self.0, &content[written..], offset as i64) {
-                Ok(bytes) => bytes,
-                Err(e) if e == Errno::EINTR => continue,
-                Err(e) if e == Errno::ENOSPC => return Err(from_nix_error(e, "nospace")),
-                Err(e) => return Err(from_nix_error(e, "pwrite")),
-            };
-            if bytes == 0 {
-                break;
-            }
-            written += bytes;
-            offset += bytes;
-        }
-        fail_point!("log_fd::write::err", |_| {
-            Err(from_nix_error(nix::Error::EINVAL, "fp"))
-        });
-        Ok(written)
-    }
-
-    /// Truncates all data after `offset`.
-    pub fn truncate(&self, offset: usize) -> IoResult<()> {
-        fail_point!("log_fd::truncate::err", |_| {
-            Err(from_nix_error(nix::Error::EINVAL, "fp"))
-        });
-        ftruncate(self.0, offset as i64).map_err(|e| from_nix_error(e, "ftruncate"))
-    }
-
-    /// Attempts to allocate space for `size` bytes starting at `offset`.
-    #[allow(unused_variables)]
-    pub fn allocate(&self, offset: usize, size: usize) -> IoResult<()> {
-        fail_point!("log_fd::allocate::err", |_| {
-            Err(from_nix_error(nix::Error::EINVAL, "fp"))
-        });
-        #[cfg(target_os = "linux")]
-        {
-            if let Err(e) = fcntl::fallocate(
-                self.0,
-                fcntl::FallocateFlags::empty(),
-                offset as i64,
-                size as i64,
-            ) {
-                if e != nix::Error::EOPNOTSUPP {
-                    return Err(from_nix_error(e, "fallocate"));
-                }
-            }
-        }
-        Ok(())
-    }
-}
-
-impl Handle for LogFd {
-    #[inline]
-    fn truncate(&self, offset: usize) -> IoResult<()> {
-        fail_point!("log_fd::truncate::err", |_| {
-            Err(from_nix_error(nix::Error::EINVAL, "fp"))
-        });
-        ftruncate(self.0, offset as i64).map_err(|e| from_nix_error(e, "ftruncate"))
-    }
-
-    #[inline]
-    fn file_size(&self) -> IoResult<usize> {
-        fail_point!("log_fd::file_size::err", |_| {
-            Err(from_nix_error(nix::Error::EINVAL, "fp"))
-        });
-        lseek(self.0, 0, Whence::SeekEnd)
-            .map(|n| n as usize)
-            .map_err(|e| from_nix_error(e, "lseek"))
-    }
-
-    #[inline]
-    fn sync(&self) -> IoResult<()> {
-        fail_point!("log_fd::sync::err", |_| {
-            Err(from_nix_error(nix::Error::EINVAL, "fp"))
-        });
-        #[cfg(target_os = "linux")]
-        {
-            nix::unistd::fdatasync(self.0).map_err(|e| from_nix_error(e, "fdatasync"))
-        }
-        #[cfg(not(target_os = "linux"))]
-        {
-            nix::unistd::fsync(self.0).map_err(|e| from_nix_error(e, "fsync"))
-        }
-    }
-}
-
-impl Drop for LogFd {
-    fn drop(&mut self) {
-        if let Err(e) = self.close() {
-            error!("error while closing file: {e}");
-        }
-    }
-}
-
-=======
->>>>>>> fa56f891
 /// A low-level file adapted for standard interfaces including [`Seek`],
 /// [`Write`] and [`Read`].
 pub struct LogFile {
