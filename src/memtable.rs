--- conflicted
+++ resolved
@@ -566,22 +566,8 @@
         let start_pos = (begin - first) as usize;
         let end_pos = (end - begin) as usize + start_pos;
 
-<<<<<<< HEAD
-        let mut total_size = 0;
         let mut index = begin;
         for idx in self.entry_indexes.range(start_pos..end_pos) {
-            total_size += idx.entry_len;
-            // No matter max_size's value, fetch one entry at least.
-            if let Some(max_size) = max_size {
-                if total_size as usize > max_size && total_size > idx.entry_len {
-                    break;
-                }
-            }
-=======
-        let (first, second) = slices_in_range(&self.entry_indexes, start_pos, end_pos);
-        let mut index = begin;
-        for idx in first.iter().chain(second) {
->>>>>>> a96e1efa
             vec_idx.push(EntryIndex::from_thin(index, *idx));
             index += 1;
         }
@@ -1153,13 +1139,8 @@
     use super::*;
     use crate::test_util::{catch_unwind_silent, generate_entry_indexes};
 
-<<<<<<< HEAD
     impl<A: AllocatorTrait> MemTable<A> {
-        pub fn max_file_seq(&self, queue: LogQueue) -> Option<FileSeq> {
-=======
-    impl MemTable {
         fn max_file_seq(&self, queue: LogQueue) -> Option<FileSeq> {
->>>>>>> a96e1efa
             let entry = match queue {
                 LogQueue::Append if self.rewrite_count == self.entry_indexes.len() => None,
                 LogQueue::Append => self.entry_indexes.back(),
