use std::collections::VecDeque;
use std::sync::Arc;
use std::{cmp, u64};

use raft::{eraftpb::Entry, StorageError};

use crate::engine::SharedCacheStats;
use crate::log_batch::CompressionType;
use crate::util::{slices_in_range, HashMap};
use crate::{Error, Result};

const SHRINK_CACHE_CAPACITY: usize = 64;
const SHRINK_CACHE_LIMIT: usize = 512;

#[derive(Debug, Clone, PartialEq)]
pub struct EntryIndex {
    pub index: u64,

    // Log batch physical position in file.
    pub file_num: u64,
    pub base_offset: u64,
    pub compression_type: CompressionType,
    pub batch_len: u64,

    // Entry position in log batch.
    pub offset: u64,
    pub len: u64,
}

impl Default for EntryIndex {
    fn default() -> EntryIndex {
        EntryIndex {
            index: 0,
            file_num: 0,
            base_offset: 0,
            compression_type: CompressionType::None,
            batch_len: 0,
            offset: 0,
            len: 0,
        }
    }
}

/*
 * Each region has an individual `MemTable` to cache latest entries and all entries indices.
 * `MemTable` also have a map to store all key value pairs for this region.
 *
 * Latest N entries                    [**************************]
 *                                      ^                        ^
 *                                      |                        |
 *                             first entry in cache      last entry in cache
 * All entries indices [******************************************]
 *                      ^                                        ^
 *                      |                                        |
 *                 first entry                               last entry
 */

pub struct MemTable {
    region_id: u64,

    // latest N entries
    entries_cache: VecDeque<Entry>,

    // All entries index
    pub entries_index: VecDeque<EntryIndex>,

    // Region scope key/value pairs
    // key -> (value, file_num)
    kvs: HashMap<Vec<u8>, (Vec<u8>, u64)>,

    cache_size: u64,
    cache_limit: u64,
    cache_stats: Arc<SharedCacheStats>,
}

impl MemTable {
    fn cache_distance(&self) -> usize {
        if self.entries_cache.is_empty() {
            return self.entries_index.len();
        }
        let distance = self.entries_index.len() - self.entries_cache.len();
        let cache_first = self.entries_cache[0].index;
        let index_first = self.entries_index[distance].index;
        assert_eq!(cache_first, index_first);
        distance
    }

    // Remove all cached entries with index greater than or equal to the given.
    fn cut_entries_cache(&mut self, index: u64) {
        if self.entries_cache.is_empty() {
            return;
        }
        let last_index = self.entries_cache.back().unwrap().index;
        let first_index = self.entries_cache.front().unwrap().index;
        let conflict = if index <= first_index {
            // All entries need to be removed.
            0
        } else if index <= last_index {
            // Entries after `index` (included) need to be removed.
            (index - first_index) as usize
        } else {
            // No entries need to be removed.
            return;
        };

        let distance = self.cache_distance();
        for offset in conflict..self.entries_cache.len() {
            let delta = self.entries_index[distance + offset].len;
            self.cache_size -= delta;
            self.cache_stats.sub_mem_change(delta);
        }

        self.entries_cache.truncate(conflict);
    }

    // Remove all entry indexes with index greater than or equal to the given.
    fn cut_entries_index(&mut self, index: u64) {
        if self.entries_index.is_empty() {
            return;
        }
        let last_index = self.entries_index.back().unwrap().index;
        let first_index = self.entries_index.front().unwrap().index;
        assert!(first_index <= index); // Compacted entries can't be overwritten.
        let conflict = if index <= last_index {
            (index - first_index) as usize
        } else {
            return;
        };
        self.entries_index.truncate(conflict);
    }

<<<<<<< HEAD
        let mut total_size_delta = 0;
        for offset in conflict..self.entries_index.len() {
            total_size_delta += self.entries_index[offset].len;
        }
        self.cache_stats.sub_total_size(total_size_delta as usize);

        self.entries_index.truncate(conflict);
=======
    fn shrink_entries_cache(&mut self) {
        if self.entries_cache.capacity() > SHRINK_CACHE_LIMIT
            && self.entries_cache.len() <= SHRINK_CACHE_CAPACITY
        {
            self.entries_cache.shrink_to(SHRINK_CACHE_CAPACITY);
        }
    }

    fn shrink_entries_index(&mut self) {
        if self.entries_index.capacity() > SHRINK_CACHE_LIMIT
            && self.entries_index.len() <= SHRINK_CACHE_CAPACITY
        {
            self.entries_index.shrink_to(SHRINK_CACHE_CAPACITY);
        }
>>>>>>> 098864b6
    }

    fn shrink_entries_cache(&mut self) {
        if self.entries_cache.capacity() > SHRINK_CACHE_LIMIT
            && self.entries_cache.len() <= SHRINK_CACHE_CAPACITY
        {
            self.entries_cache.shrink_to(SHRINK_CACHE_CAPACITY);
        }
    }

    fn shrink_entries_index(&mut self) {
        if self.entries_index.capacity() > SHRINK_CACHE_LIMIT
            && self.entries_index.len() <= SHRINK_CACHE_CAPACITY
        {
            self.entries_index.shrink_to(SHRINK_CACHE_CAPACITY);
        }
    }

    pub fn new(region_id: u64, cache_limit: u64, cache_stats: Arc<SharedCacheStats>) -> MemTable {
        MemTable {
            region_id,
            entries_cache: VecDeque::with_capacity(SHRINK_CACHE_CAPACITY),
            entries_index: VecDeque::with_capacity(SHRINK_CACHE_CAPACITY),
            kvs: HashMap::default(),

            cache_size: 0,
            cache_limit,
            cache_stats: cache_stats,
        }
    }

    pub fn append(&mut self, entries: Vec<Entry>, entries_index: Vec<EntryIndex>) {
        assert_eq!(entries.len(), entries_index.len());
        if entries.is_empty() {
            return;
        }

        let first_index_to_add = entries[0].index;
        self.cut_entries_cache(first_index_to_add);
        self.cut_entries_index(first_index_to_add);

        let delta_size = entries_index.iter().fold(0, |acc, i| acc + i.len);
        self.entries_index.extend(entries_index);
<<<<<<< HEAD
        self.cache_stats.add_total_size(delta_size as usize);
=======
>>>>>>> 098864b6
        if self.cache_limit > 0 {
            self.entries_cache.extend(entries);
            self.cache_size += delta_size;
            self.cache_stats.add_mem_change(delta_size);
        }

        // Evict front entries from cache when reaching cache size limitation.
        while self.cache_size > self.cache_limit && !self.entries_cache.is_empty() {
            let distance = self.cache_distance();
            self.entries_cache.pop_front().unwrap();
            let delta = self.entries_index[distance].len;
            self.cache_size -= delta;
            self.cache_stats.sub_mem_change(delta);
        }
    }

    pub fn put(&mut self, key: Vec<u8>, value: Vec<u8>, file_num: u64) {
        self.kvs.insert(key, (value, file_num));
    }

    pub fn delete(&mut self, key: &[u8]) {
        self.kvs.remove(key);
    }

    pub fn get(&self, key: &[u8]) -> Option<Vec<u8>> {
        self.kvs.get(key).map(|v| v.0.clone())
    }

    /// # Panics
    ///
    /// This method will panic if `idx` is greater than `last_idx + 1`.
    pub fn compact_to(&mut self, idx: u64) -> u64 {
        self.compact_cache_to(idx);

        let first_idx = match self.entries_index.front() {
            Some(e) if e.index < idx => e.index,
            _ => return 0,
        };
        let last_idx = self.entries_index.back().unwrap().index;
        assert!(idx <= last_idx + 1);
        let drain_end = (idx - first_idx) as usize;
<<<<<<< HEAD

        let mut total_size_delta = 0;
        for e in self.entries_index.drain(..drain_end) {
            total_size_delta += e.len;
        }
        self.cache_stats
            .add_compacted_size(total_size_delta as usize);
        self.shrink_entries_index();
=======
>>>>>>> 098864b6

        self.entries_index.drain(..drain_end);
        self.shrink_entries_index();
        drain_end as u64
    }

    /// # Panics
    ///
    /// This method will panic if `idx` is greater than `last_idx + 1`.
    pub fn compact_cache_to(&mut self, idx: u64) -> (usize, usize) {
        let first_idx = match self.entries_cache.front() {
            Some(e) if e.index < idx => e.index,
            _ => return (0, 0),
        };
        let last_index = self.entries_cache.back().unwrap().index;
        assert!(idx <= last_index + 1);
        assert!(last_index == self.entries_index.back().unwrap().index);

        let distance = self.cache_distance();
        let drain_end = (idx - first_idx) as usize;
        self.entries_cache.drain(0..drain_end);

        let old_cache_size = self.cache_size;
        for i in 0..drain_end {
            let delta = self.entries_index[distance + i].len;
            self.cache_size -= delta;
            self.cache_stats.sub_mem_change(delta);
        }
        self.shrink_entries_cache();
<<<<<<< HEAD
        (drain_end, (self.cache_size - old_cache_size) as usize)
=======
>>>>>>> 098864b6
    }

    // If entry exist in cache, return (Entry, None).
    // If entry exist but not in cache, return (None, EntryIndex).
    // If entry not exist, return (None, None).
    pub fn get_entry(&self, index: u64) -> (Option<Entry>, Option<EntryIndex>) {
        if self.entries_index.is_empty() {
            return (None, None);
        }

        let first_index = self.entries_index.front().unwrap().index;
        let last_index = self.entries_index.back().unwrap().index;
        if index < first_index || index > last_index {
            return (None, None);
        }

        let ioffset = (index - first_index) as usize;
        let cache_distance = self.cache_distance();
        if ioffset < cache_distance {
            self.cache_stats.miss_cache(1);
            let entry_index = self.entries_index[ioffset].clone();
            (None, Some(entry_index))
        } else {
            self.cache_stats.hit_cache(1);
            let coffset = ioffset - cache_distance;
            let entry = self.entries_cache[coffset].clone();
            (Some(entry), None)
        }
    }

    pub(crate) fn fetch_entries_to(
        &self,
        begin: u64,
        end: u64,
        max_size: Option<usize>,
        vec: &mut Vec<Entry>,
        vec_idx: &mut Vec<EntryIndex>,
    ) -> Result<()> {
        assert!(end > begin, "fetch_entries_to({}, {})", begin, end);
        let (vec_len, vec_idx_len) = (vec.len(), vec_idx.len());

        if self.entries_index.is_empty() {
            return Err(Error::Storage(StorageError::Unavailable));
        }
        let first_index = self.entries_index.front().unwrap().index;
        if begin < first_index {
            return Err(Error::Storage(StorageError::Compacted));
        }
        let last_index = self.entries_index.back().unwrap().index;
        if end > last_index + 1 {
            return Err(Error::Storage(StorageError::Unavailable));
        }

        let start_pos = (begin - first_index) as usize;
        let mut end_pos = (end - begin) as usize + start_pos;

        // Check max size limitation.
        if let Some(max_size) = max_size {
            let count_limit = self.count_limit(start_pos, end_pos, max_size);
            end_pos = start_pos + count_limit;
        }

        let cache_offset = self.cache_distance();
        if cache_offset < end_pos {
            if start_pos >= cache_offset {
                // All needed entries are in cache.
                let low = start_pos - cache_offset;
                let high = end_pos - cache_offset;
                let (first, second) = slices_in_range(&self.entries_cache, low, high);
                vec.extend_from_slice(first);
                vec.extend_from_slice(second);
            } else {
                // Partial needed entries are in cache.
                let high = end_pos - cache_offset;
                let (first, second) = slices_in_range(&self.entries_cache, 0, high);
                vec.extend_from_slice(first);
                vec.extend_from_slice(second);

                // Entries that not in cache should return their indices.
                let (first, second) = slices_in_range(&self.entries_index, start_pos, cache_offset);
                vec_idx.extend_from_slice(first);
                vec_idx.extend_from_slice(second);
            }
        } else {
            // All needed entries are not in cache
            let (first, second) = slices_in_range(&self.entries_index, start_pos, end_pos);
            vec_idx.extend_from_slice(first);
            vec_idx.extend_from_slice(second);
        }
        self.cache_stats.hit_cache(vec.len() - vec_len);
        self.cache_stats.miss_cache(vec_idx.len() - vec_idx_len);
        Ok(())
    }

    pub fn fetch_all(&self, vec: &mut Vec<Entry>, vec_idx: &mut Vec<EntryIndex>) {
        if self.entries_index.is_empty() {
            return;
        }

        let begin = self.entries_index.front().unwrap().index;
        let end = self.entries_index.back().unwrap().index + 1;
        self.fetch_entries_to(begin, end, None, vec, vec_idx)
            .unwrap();
    }

    pub fn fetch_all_kvs(&self, vec: &mut Vec<(Vec<u8>, Vec<u8>)>) {
        for (key, value) in &self.kvs {
            vec.push((key.clone(), value.0.clone()));
        }
    }

    pub fn min_file_num(&self) -> Option<u64> {
        let ents_min = self.entries_index.front().map(|idx| idx.file_num);
        let kvs_min = self.kvs_min_file_num();
        match (ents_min, kvs_min) {
            (Some(ents_min), Some(kvs_min)) => Some(cmp::min(ents_min, kvs_min)),
            (Some(ents_min), None) => Some(ents_min),
            (None, Some(kvs_min)) => Some(kvs_min),
            (None, None) => None,
        }
    }

    pub fn max_file_num(&self) -> Option<u64> {
        let ents_max = self.entries_index.back().map(|idx| idx.file_num);
        let kvs_max = self.kvs_max_file_num();
        match (ents_max, kvs_max) {
            (Some(ents_max), Some(kvs_max)) => Some(cmp::max(ents_max, kvs_max)),
            (Some(ents_max), None) => Some(ents_max),
            (None, Some(kvs_max)) => Some(kvs_max),
            (None, None) => None,
        }
    }

    pub fn kvs_total_count(&self) -> usize {
        self.kvs.len()
    }

    pub fn entries_count(&self) -> usize {
        self.entries_index.len()
    }

<<<<<<< HEAD
    pub fn cache_size(&self) -> usize {
        self.cache_size as usize
    }

    pub fn region_id(&self) -> u64 {
        self.region_id
    }

    pub fn first_index(&self) -> Option<u64> {
        self.entries_index.front().map(|e| e.index)
    }

=======
    pub fn region_id(&self) -> u64 {
        self.region_id
    }

    pub fn first_index(&self) -> Option<u64> {
        self.entries_index.front().map(|e| e.index)
    }

>>>>>>> 098864b6
    pub fn last_index(&self) -> Option<u64> {
        self.entries_index.back().map(|e| e.index)
    }

    fn kvs_min_file_num(&self) -> Option<u64> {
        if self.kvs.is_empty() {
            return None;
        }
        Some(
            self.kvs
                .values()
                .fold(u64::MAX, |min, v| cmp::min(min, v.1)),
        )
    }

    fn kvs_max_file_num(&self) -> Option<u64> {
        if self.kvs.is_empty() {
            return None;
        }
        Some(self.kvs.values().fold(0, |max, v| cmp::max(max, v.1)))
    }

    fn count_limit(&self, start_idx: usize, end_idx: usize, max_size: usize) -> usize {
        assert!(start_idx < end_idx);
        let (first, second) = slices_in_range(&self.entries_index, start_idx, end_idx);

        let (mut count, mut total_size) = (0, 0);
        for i in first.into_iter().chain(second) {
            count += 1;
            total_size += i.len;
            if total_size as usize > max_size {
                // No matter max_size's value, fetch one entry at lease.
                return cmp::max(count - 1, 1);
            }
        }
        count
    }

<<<<<<< HEAD
    pub fn entries_size_in(&self, begin: u64, to: u64) -> usize {
        let first_index = match self.entries_index.front() {
            Some(e) => e.index,
            None => return 0,
        };
        let last_index = self.entries_index.back().unwrap().index;
        assert!(begin >= first_index && to <= last_index + 1);
        (begin..to).fold(0, |acc, idx| {
            acc + self.entries_index[(idx - first_index) as usize].len as usize
        })
    }

    fn entries_size(&self) -> usize {
        self.entries_index.iter().fold(0, |acc, e| acc + e.len) as usize
    }

    pub fn remove(&mut self) {
        // All raft logs should be treated as compacted.
        let entries_size = self.entries_size();
        self.entries_index.clear();
        self.cache_stats.add_compacted_size(entries_size);
=======
    pub fn remove(&mut self) {
        // All raft logs should be treated as compacted.
        self.entries_index.clear();
>>>>>>> 098864b6

        self.entries_cache.clear();
        self.cache_size = 0;
        self.cache_stats.sub_mem_change(self.cache_size);

        self.kvs.clear();
    }

    pub fn uninitialized(&self) -> bool {
        self.entries_index.is_empty() && self.kvs.is_empty()
    }

    #[cfg(test)]
<<<<<<< HEAD
=======
    fn entries_size(&self) -> usize {
        self.entries_index.iter().fold(0, |acc, e| acc + e.len) as usize
    }

    #[cfg(test)]
    pub fn cache_size(&self) -> usize {
        let mut cache_size = 0;
        for i in 0..self.entries_cache.len() {
            let distance = self.cache_distance();
            cache_size += self.entries_index[i + distance].len as usize;
        }
        cache_size
    }

    #[cfg(test)]
>>>>>>> 098864b6
    fn check_entries_index_and_cache(&self) {
        match (self.entries_index.back(), self.entries_cache.back()) {
            (Some(ei), Some(ec)) if ei.index != ec.index => panic!(
                "entries_index.last = {}, entries_cache.last = {}",
                ei.index, ec.index
            ),
            (None, Some(_)) => panic!("entries_index is empty, but entries_cache isn't"),
            _ => return,
        }
    }
}

#[cfg(test)]
mod tests {
    use super::*;

    use raft::eraftpb::Entry;

    #[test]
    fn test_memtable_append() {
        let region_id = 8;
        let cache_limit = 15;
        let stats = Arc::new(SharedCacheStats::default());
        let mut memtable = MemTable::new(region_id, cache_limit, stats);

        // Append entries [10, 20) file_num = 1 not over cache size limitation.
        // after appending
        // [10, 20) file_num = 1, in cache
        memtable.append(generate_ents(10, 20), generate_ents_index(10, 20, 1));
        assert_eq!(memtable.cache_size(), 10);
        assert_eq!(memtable.entries_size(), 10);
        assert_eq!(memtable.min_file_num().unwrap(), 1);
        assert_eq!(memtable.max_file_num().unwrap(), 1);
        memtable.check_entries_index_and_cache();

        // Append entries [20, 30) file_num = 2, over cache size limitation 15,
        // after appending:
        // [10, 15) file_num = 1, not in cache
        // [15, 20) file_num = 1, in cache
        // [20, 30) file_num = 2, in cache
        memtable.append(generate_ents(20, 30), generate_ents_index(20, 30, 2));
        assert_eq!(memtable.cache_size(), 15);
        assert_eq!(memtable.entries_size(), 20);
        assert_eq!(memtable.entries_cache.len(), 15);
        assert_eq!(memtable.entries_index.len(), 20);
        assert_eq!(memtable.entries_cache[0].get_index(), 15);
        assert_eq!(memtable.entries_cache[14].get_index(), 29);
        assert_eq!(memtable.entries_index[0].index, 10);
        assert_eq!(memtable.entries_index[19].index, 29);
        assert_eq!(memtable.min_file_num().unwrap(), 1);
        assert_eq!(memtable.max_file_num().unwrap(), 2);
        memtable.check_entries_index_and_cache();

        // Overlap Appending, partial overlap with cache.
        // Append entries [25, 35) file_num = 3, will truncate
        // tail entries from cache and indices.
        // After appending:
        // [10, 20) file_num = 1, not in cache
        // [20, 25) file_num = 2, in cache
        // [25, 35) file_num = 3, in cache
        memtable.append(generate_ents(25, 35), generate_ents_index(25, 35, 3));
        assert_eq!(memtable.cache_size(), 15);
        assert_eq!(memtable.entries_size(), 25);
        assert_eq!(memtable.entries_cache.len(), 15);
        assert_eq!(memtable.entries_index.len(), 25);
        assert_eq!(memtable.entries_cache[0].get_index(), 20);
        assert_eq!(memtable.entries_cache[14].get_index(), 34);
        assert_eq!(memtable.entries_index[0].index, 10);
        assert_eq!(memtable.entries_index[24].index, 34);
        assert_eq!(memtable.min_file_num().unwrap(), 1);
        assert_eq!(memtable.max_file_num().unwrap(), 3);
        memtable.check_entries_index_and_cache();

        // Overlap Appending, whole overlap with cache.
        // Append entries [20, 40) file_num = 4.
        // After appending:
        // [10, 20) file_num = 1, not in cache
        // [20, 25) file_num = 4, not in cache
        // [25, 40) file_num = 4, in cache
        memtable.append(generate_ents(20, 40), generate_ents_index(20, 40, 4));
        assert_eq!(memtable.cache_size(), 15);
        assert_eq!(memtable.entries_size(), 30);
        assert_eq!(memtable.entries_cache.len(), 15);
        assert_eq!(memtable.entries_index.len(), 30);
        assert_eq!(memtable.entries_cache[0].get_index(), 25);
        assert_eq!(memtable.entries_cache[14].get_index(), 39);
        assert_eq!(memtable.entries_index[0].index, 10);
        assert_eq!(memtable.entries_index[29].index, 39);
        assert_eq!(memtable.min_file_num().unwrap(), 1);
        assert_eq!(memtable.max_file_num().unwrap(), 4);
        memtable.check_entries_index_and_cache();

        // Overlap Appending, whole overlap with index.
        // Append entries [10, 30) file_num = 5.
        // After appending:
        // [10, 15) file_num = 5, not in cache
        // [15, 30) file_num = 5, in cache
        memtable.append(generate_ents(10, 30), generate_ents_index(10, 30, 5));
        assert_eq!(memtable.cache_size(), 15);
        assert_eq!(memtable.entries_size(), 20);
        assert_eq!(memtable.entries_cache.len(), 15);
        assert_eq!(memtable.entries_index.len(), 20);
        assert_eq!(memtable.entries_cache[0].get_index(), 15);
        assert_eq!(memtable.entries_cache[14].get_index(), 29);
        assert_eq!(memtable.entries_index[0].index, 10);
        assert_eq!(memtable.entries_index[19].index, 29);
        assert_eq!(memtable.min_file_num().unwrap(), 5);
        assert_eq!(memtable.max_file_num().unwrap(), 5);
        memtable.check_entries_index_and_cache();

        // Cache with size limit 0.
        let stats = Arc::new(SharedCacheStats::default());
        let mut memtable = MemTable::new(region_id, 0, stats);
        memtable.append(generate_ents(10, 20), generate_ents_index(10, 20, 1));
        assert_eq!(memtable.cache_size(), 0);
        assert_eq!(memtable.entries_cache.len(), 0);
        assert_eq!(memtable.entries_size(), 10);
        assert_eq!(memtable.entries_index.len(), 10);
        assert_eq!(memtable.entries_index[0].index, 10);
        assert_eq!(memtable.entries_index[9].index, 19);
        memtable.check_entries_index_and_cache();
    }

    #[test]
    fn test_memtable_compact() {
        let region_id = 8;
        let cache_limit = 10;
        let stats = Arc::new(SharedCacheStats::default());
        let mut memtable = MemTable::new(region_id, cache_limit, stats);

        // After appending:
        // [0, 10) file_num = 1, not in cache
        // [10, 15) file_num = 2, not in cache
        // [15, 20) file_num = 2, in cache
        // [20, 25) file_num = 3, in cache
        memtable.append(generate_ents(0, 10), generate_ents_index(0, 10, 1));
        memtable.append(generate_ents(10, 20), generate_ents_index(10, 20, 2));
        memtable.append(generate_ents(20, 25), generate_ents_index(20, 25, 3));
        assert_eq!(memtable.cache_size(), 10);
        assert_eq!(memtable.entries_size(), 25);
        assert_eq!(memtable.entries_cache.len(), 10);
        assert_eq!(memtable.entries_index.len(), 25);
        assert_eq!(memtable.entries_cache[0].get_index(), 15);
        assert_eq!(memtable.entries_cache[9].get_index(), 24);
        assert_eq!(memtable.entries_index[0].index, 0);
        assert_eq!(memtable.entries_index[24].index, 24);
        assert_eq!(memtable.min_file_num().unwrap(), 1);
        assert_eq!(memtable.max_file_num().unwrap(), 3);
        memtable.check_entries_index_and_cache();

        // Compact to 5.
        // Only index is needed to compact.
        assert_eq!(memtable.compact_to(5), 5);
        assert_eq!(memtable.cache_size(), 10);
        assert_eq!(memtable.entries_size(), 20);
        assert_eq!(memtable.entries_cache.len(), 10);
        assert_eq!(memtable.entries_index.len(), 20);
        assert_eq!(memtable.entries_cache[0].get_index(), 15);
        assert_eq!(memtable.entries_cache[9].get_index(), 24);
        assert_eq!(memtable.entries_index[0].index, 5);
        assert_eq!(memtable.entries_index[19].index, 24);
        assert_eq!(memtable.min_file_num().unwrap(), 1);
        assert_eq!(memtable.max_file_num().unwrap(), 3);
        memtable.check_entries_index_and_cache();

        // Compact to 20.
        // Both index and cache  need compaction.
        assert_eq!(memtable.compact_to(20), 15);
        assert_eq!(memtable.entries_size(), memtable.cache_size());
        assert_eq!(memtable.entries_size(), 5);
        assert_eq!(memtable.entries_cache.len(), 5);
        assert_eq!(memtable.entries_index.len(), 5);
        assert_eq!(memtable.entries_cache[0].get_index(), 20);
        assert_eq!(memtable.entries_cache[4].get_index(), 24);
        assert_eq!(memtable.entries_index[0].index, 20);
        assert_eq!(memtable.entries_index[4].index, 24);
        assert_eq!(memtable.min_file_num().unwrap(), 3);
        assert_eq!(memtable.max_file_num().unwrap(), 3);
        memtable.check_entries_index_and_cache();

        // Compact to 20 or smaller index, nothing happens.
        assert_eq!(memtable.compact_to(20), 0);
        assert_eq!(memtable.compact_to(15), 0);
        memtable.check_entries_index_and_cache();
    }

    #[test]
    fn test_memtable_compact_cache() {
        let region_id = 8;
        let cache_limit = 10;
        let stats = Arc::new(SharedCacheStats::default());
        let mut memtable = MemTable::new(region_id, cache_limit, stats);

        // After appending:
        // [0, 10) file_num = 1, not in cache
        // [10, 15) file_num = 2, not in cache
        // [15, 20) file_num = 2, in cache
        // [20, 25) file_num = 3, in cache
        memtable.append(generate_ents(0, 10), generate_ents_index(0, 10, 1));
        memtable.append(generate_ents(10, 20), generate_ents_index(10, 20, 2));
        memtable.append(generate_ents(20, 25), generate_ents_index(20, 25, 3));
        assert_eq!(memtable.cache_size(), 10);
        assert_eq!(memtable.entries_size(), 25);
        assert_eq!(memtable.entries_cache.len(), 10);
        assert_eq!(memtable.entries_index.len(), 25);
        memtable.check_entries_index_and_cache();

        // Compact cache to 15, nothing needs to be changed.
        memtable.compact_cache_to(15);
        assert_eq!(memtable.entries_cache.len(), 10);
        assert_eq!(memtable.cache_size(), 10);
        memtable.check_entries_index_and_cache();

        // Compact cache to 20.
        memtable.compact_to(20);
        assert_eq!(memtable.entries_cache.len(), 5);
        assert_eq!(memtable.cache_size(), 5);
        memtable.check_entries_index_and_cache();

        // Compact cache to 25
        memtable.compact_cache_to(25);
        assert_eq!(memtable.entries_cache.len(), 0);
        assert_eq!(memtable.cache_size(), 0);
        memtable.check_entries_index_and_cache();
    }

    #[test]
    fn test_memtable_fetch() {
        let region_id = 8;
        let cache_limit = 10;
        let stats = Arc::new(SharedCacheStats::default());
        let mut memtable = MemTable::new(region_id, cache_limit, stats.clone());

        // After appending:
        // [0, 10) file_num = 1, not in cache
        // [10, 15) file_num = 2, not in cache
        // [15, 20) file_num = 2, in cache
        // [20, 25) file_num = 3, in cache
        memtable.append(generate_ents(0, 10), generate_ents_index(0, 10, 1));
        memtable.append(generate_ents(10, 20), generate_ents_index(10, 20, 2));
        memtable.append(generate_ents(20, 25), generate_ents_index(20, 25, 3));

        // Fetching all
        // Only latest 10 entries are in cache.
        let mut ents = vec![];
        let mut ents_idx = vec![];
        memtable.fetch_all(&mut ents, &mut ents_idx);
        assert_eq!(ents.len(), 10);
        assert_eq!(ents[0].get_index(), 15);
        assert_eq!(ents[9].get_index(), 24);
        assert_eq!(ents_idx.len(), 15);
        assert_eq!(ents_idx[0].index, 0);
        assert_eq!(ents_idx[14].index, 14);
        assert_eq!(stats.hit_times(), 10);
        assert_eq!(stats.miss_times(), 15);

        // After compact:
        // [10, 15) file_num = 2, not in cache
        // [15, 20) file_num = 2, in cache
        // [20, 25) file_num = 3, in cache
        assert_eq!(memtable.compact_to(10), 10);

        // Out of range fetching
        ents.clear();
        ents_idx.clear();
        assert!(memtable
            .fetch_entries_to(5, 15, None, &mut ents, &mut ents_idx)
            .is_err());

        // Out of range fetching
        ents.clear();
        ents_idx.clear();
        assert!(memtable
            .fetch_entries_to(20, 30, None, &mut ents, &mut ents_idx)
            .is_err());

        // All needed entries are in cache.
        ents.clear();
        ents_idx.clear();
        stats.reset();
        memtable
            .fetch_entries_to(20, 25, None, &mut ents, &mut ents_idx)
            .unwrap();
        assert_eq!(ents.len(), 5);
        assert_eq!(ents[0].get_index(), 20);
        assert_eq!(ents[4].get_index(), 24);
        assert!(ents_idx.is_empty());
        assert_eq!(stats.hit_times(), 5);

        // All needed entries are not in cache.
        ents.clear();
        ents_idx.clear();
        stats.reset();
        memtable
            .fetch_entries_to(10, 15, None, &mut ents, &mut ents_idx)
            .unwrap();
        assert!(ents.is_empty());
        assert_eq!(ents_idx.len(), 5);
        assert_eq!(ents_idx[0].index, 10);
        assert_eq!(ents_idx[4].index, 14);
        assert_eq!(stats.miss_times(), 5);

        // Some needed entries are in cache, the others are not.
        ents.clear();
        ents_idx.clear();
        stats.reset();
        memtable
            .fetch_entries_to(10, 25, None, &mut ents, &mut ents_idx)
            .unwrap();
        assert_eq!(ents.len(), 10);
        assert_eq!(ents[0].get_index(), 15);
        assert_eq!(ents[9].get_index(), 24);
        assert_eq!(ents_idx.len(), 5);
        assert_eq!(ents_idx[0].index, 10);
        assert_eq!(ents_idx[4].index, 14);
        assert_eq!(stats.hit_times(), 10);
        assert_eq!(stats.miss_times(), 5);

        // Max size limitation range fetching.
        // Only can fetch [10, 20) because of size limitation,
        // and [10, 15) is not in cache, [15, 20) is in cache.
        ents.clear();
        ents_idx.clear();
        let max_size = Some(10);
        stats.reset();
        memtable
            .fetch_entries_to(10, 25, max_size, &mut ents, &mut ents_idx)
            .unwrap();
        assert_eq!(ents.len(), 5);
        assert_eq!(ents[0].get_index(), 15);
        assert_eq!(ents[4].get_index(), 19);
        assert_eq!(ents_idx.len(), 5);
        assert_eq!(ents_idx[0].index, 10);
        assert_eq!(ents_idx[4].index, 14);
        assert_eq!(stats.hit_times(), 5);
        assert_eq!(stats.miss_times(), 5);

        // Even max size limitation is 0, at least fetch one entry.
        ents.clear();
        ents_idx.clear();
        stats.reset();
        memtable
            .fetch_entries_to(20, 25, Some(0), &mut ents, &mut ents_idx)
            .unwrap();
        assert_eq!(ents.len(), 1);
        assert_eq!(ents[0].get_index(), 20);
        assert!(ents_idx.is_empty());
        assert_eq!(stats.hit_times(), 1);
    }

    #[test]
    fn test_memtable_kv_operations() {
        let region_id = 8;
        let cache_limit = 1024;
        let stats = Arc::new(SharedCacheStats::default());
        let mut memtable = MemTable::new(region_id, cache_limit, stats);

        let (k1, v1) = (b"key1", b"value1");
        let (k5, v5) = (b"key5", b"value5");
        memtable.put(k1.to_vec(), v1.to_vec(), 1);
        memtable.put(k5.to_vec(), v5.to_vec(), 5);
        assert_eq!(memtable.min_file_num().unwrap(), 1);
        assert_eq!(memtable.max_file_num().unwrap(), 5);
        assert_eq!(memtable.get(k1.as_ref()), Some(v1.to_vec()));
        assert_eq!(memtable.get(k5.as_ref()), Some(v5.to_vec()));

        memtable.delete(k5.as_ref());
        assert_eq!(memtable.get(k5.as_ref()), None);
    }

    #[test]
    fn test_memtable_get_entry() {
        let region_id = 8;
        let cache_limit = 10;
        let stats = Arc::new(SharedCacheStats::default());
        let mut memtable = MemTable::new(region_id, cache_limit, stats);

        // [5, 10) file_num = 1, not in cache
        // [10, 20) file_num = 2, in cache
        memtable.append(generate_ents(5, 10), generate_ents_index(5, 10, 1));
        memtable.append(generate_ents(10, 20), generate_ents_index(10, 20, 2));

        // Not in range.
        assert_eq!(memtable.get_entry(2), (None, None));
        assert_eq!(memtable.get_entry(25), (None, None));

        // In cache.
        let (entry, _) = memtable.get_entry(10);
        assert_eq!(entry.unwrap().get_index(), 10);

        // Not in cache.
        let (_, entry_idx) = memtable.get_entry(5);
        assert_eq!(entry_idx.unwrap().index, 5);
    }

    fn generate_ents(begin_idx: u64, end_idx: u64) -> Vec<Entry> {
        assert!(end_idx >= begin_idx);
        let mut ents = vec![];
        for idx in begin_idx..end_idx {
            let mut ent = Entry::new();
            ent.set_index(idx);
            ents.push(ent);
        }
        ents
    }

    fn generate_ents_index(begin_idx: u64, end_idx: u64, file_num: u64) -> Vec<EntryIndex> {
        assert!(end_idx >= begin_idx);
        let mut ents_idx = vec![];
        for idx in begin_idx..end_idx {
            let mut ent_idx = EntryIndex::default();
            ent_idx.index = idx;
            ent_idx.file_num = file_num;
            ent_idx.offset = idx; // fake offset
            ent_idx.len = 1; // fake size
            ents_idx.push(ent_idx);
        }
        ents_idx
    }
}<|MERGE_RESOLUTION|>--- conflicted
+++ resolved
@@ -129,32 +129,6 @@
         self.entries_index.truncate(conflict);
     }
 
-<<<<<<< HEAD
-        let mut total_size_delta = 0;
-        for offset in conflict..self.entries_index.len() {
-            total_size_delta += self.entries_index[offset].len;
-        }
-        self.cache_stats.sub_total_size(total_size_delta as usize);
-
-        self.entries_index.truncate(conflict);
-=======
-    fn shrink_entries_cache(&mut self) {
-        if self.entries_cache.capacity() > SHRINK_CACHE_LIMIT
-            && self.entries_cache.len() <= SHRINK_CACHE_CAPACITY
-        {
-            self.entries_cache.shrink_to(SHRINK_CACHE_CAPACITY);
-        }
-    }
-
-    fn shrink_entries_index(&mut self) {
-        if self.entries_index.capacity() > SHRINK_CACHE_LIMIT
-            && self.entries_index.len() <= SHRINK_CACHE_CAPACITY
-        {
-            self.entries_index.shrink_to(SHRINK_CACHE_CAPACITY);
-        }
->>>>>>> 098864b6
-    }
-
     fn shrink_entries_cache(&mut self) {
         if self.entries_cache.capacity() > SHRINK_CACHE_LIMIT
             && self.entries_cache.len() <= SHRINK_CACHE_CAPACITY
@@ -196,10 +170,6 @@
 
         let delta_size = entries_index.iter().fold(0, |acc, i| acc + i.len);
         self.entries_index.extend(entries_index);
-<<<<<<< HEAD
-        self.cache_stats.add_total_size(delta_size as usize);
-=======
->>>>>>> 098864b6
         if self.cache_limit > 0 {
             self.entries_cache.extend(entries);
             self.cache_size += delta_size;
@@ -241,17 +211,6 @@
         let last_idx = self.entries_index.back().unwrap().index;
         assert!(idx <= last_idx + 1);
         let drain_end = (idx - first_idx) as usize;
-<<<<<<< HEAD
-
-        let mut total_size_delta = 0;
-        for e in self.entries_index.drain(..drain_end) {
-            total_size_delta += e.len;
-        }
-        self.cache_stats
-            .add_compacted_size(total_size_delta as usize);
-        self.shrink_entries_index();
-=======
->>>>>>> 098864b6
 
         self.entries_index.drain(..drain_end);
         self.shrink_entries_index();
@@ -261,10 +220,10 @@
     /// # Panics
     ///
     /// This method will panic if `idx` is greater than `last_idx + 1`.
-    pub fn compact_cache_to(&mut self, idx: u64) -> (usize, usize) {
+    pub fn compact_cache_to(&mut self, idx: u64) {
         let first_idx = match self.entries_cache.front() {
             Some(e) if e.index < idx => e.index,
-            _ => return (0, 0),
+            _ => return,
         };
         let last_index = self.entries_cache.back().unwrap().index;
         assert!(idx <= last_index + 1);
@@ -274,17 +233,12 @@
         let drain_end = (idx - first_idx) as usize;
         self.entries_cache.drain(0..drain_end);
 
-        let old_cache_size = self.cache_size;
         for i in 0..drain_end {
             let delta = self.entries_index[distance + i].len;
             self.cache_size -= delta;
             self.cache_stats.sub_mem_change(delta);
         }
         self.shrink_entries_cache();
-<<<<<<< HEAD
-        (drain_end, (self.cache_size - old_cache_size) as usize)
-=======
->>>>>>> 098864b6
     }
 
     // If entry exist in cache, return (Entry, None).
@@ -426,11 +380,6 @@
         self.entries_index.len()
     }
 
-<<<<<<< HEAD
-    pub fn cache_size(&self) -> usize {
-        self.cache_size as usize
-    }
-
     pub fn region_id(&self) -> u64 {
         self.region_id
     }
@@ -439,16 +388,6 @@
         self.entries_index.front().map(|e| e.index)
     }
 
-=======
-    pub fn region_id(&self) -> u64 {
-        self.region_id
-    }
-
-    pub fn first_index(&self) -> Option<u64> {
-        self.entries_index.front().map(|e| e.index)
-    }
-
->>>>>>> 098864b6
     pub fn last_index(&self) -> Option<u64> {
         self.entries_index.back().map(|e| e.index)
     }
@@ -487,33 +426,9 @@
         count
     }
 
-<<<<<<< HEAD
-    pub fn entries_size_in(&self, begin: u64, to: u64) -> usize {
-        let first_index = match self.entries_index.front() {
-            Some(e) => e.index,
-            None => return 0,
-        };
-        let last_index = self.entries_index.back().unwrap().index;
-        assert!(begin >= first_index && to <= last_index + 1);
-        (begin..to).fold(0, |acc, idx| {
-            acc + self.entries_index[(idx - first_index) as usize].len as usize
-        })
-    }
-
-    fn entries_size(&self) -> usize {
-        self.entries_index.iter().fold(0, |acc, e| acc + e.len) as usize
-    }
-
-    pub fn remove(&mut self) {
-        // All raft logs should be treated as compacted.
-        let entries_size = self.entries_size();
-        self.entries_index.clear();
-        self.cache_stats.add_compacted_size(entries_size);
-=======
     pub fn remove(&mut self) {
         // All raft logs should be treated as compacted.
         self.entries_index.clear();
->>>>>>> 098864b6
 
         self.entries_cache.clear();
         self.cache_size = 0;
@@ -527,8 +442,6 @@
     }
 
     #[cfg(test)]
-<<<<<<< HEAD
-=======
     fn entries_size(&self) -> usize {
         self.entries_index.iter().fold(0, |acc, e| acc + e.len) as usize
     }
@@ -544,7 +457,6 @@
     }
 
     #[cfg(test)]
->>>>>>> 098864b6
     fn check_entries_index_and_cache(&self) {
         match (self.entries_index.back(), self.entries_cache.back()) {
             (Some(ei), Some(ec)) if ei.index != ec.index => panic!(
