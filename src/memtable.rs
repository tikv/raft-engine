use std::collections::VecDeque;
use std::marker::PhantomData;
use std::sync::Arc;
use std::{cmp, u64};

use protobuf::Message;

use crate::cache_evict::CacheTracker;
use crate::log_batch::{CompressionType, EntryExt};
use crate::pipe_log::LogQueue;
use crate::util::{slices_in_range, HashMap};
use crate::{Error, GlobalStats, Result};

const SHRINK_CACHE_CAPACITY: usize = 64;
const SHRINK_CACHE_LIMIT: usize = 512;

#[derive(Debug, Clone, PartialEq)]
pub struct EntryIndex {
    pub index: u64,

    // Log batch physical position in file.
    pub queue: LogQueue,
    pub file_num: u64,
    pub base_offset: u64,
    pub compression_type: CompressionType,
    pub batch_len: u64,

    // Entry position in log batch.
    pub offset: u64,
    pub len: u64,

    // Take and drop the field when the entry is removed from entry cache.
    pub cache_tracker: Option<CacheTracker>,
}

impl Default for EntryIndex {
    fn default() -> EntryIndex {
        EntryIndex {
            index: 0,
            queue: LogQueue::Append,
            file_num: 0,
            base_offset: 0,
            compression_type: CompressionType::None,
            batch_len: 0,
            offset: 0,
            len: 0,
            cache_tracker: None,
        }
    }
}

/*
 * Each region has an individual `MemTable` to cache latest entries and all entries indices.
 * `MemTable` also have a map to store all key value pairs for this region.
 *
 * Latest N entries                    [**************************]
 *                                      ^                        ^
 *                                      |                        |
 *                             first entry in cache      last entry in cache
 * All entries indices [******************************************]
 *                      ^                                        ^
 *                      |                                        |
 *                 first entry                               last entry
 */
pub struct MemTable<E: Message + Clone, W: EntryExt<E>> {
    region_id: u64,

    // latest N entries
    entries_cache: VecDeque<E>,

    // All entries index
    entries_index: VecDeque<EntryIndex>,
    rewrite_count: usize,

    // Region scope key/value pairs
    // key -> (value, queue, file_num)
    kvs: HashMap<Vec<u8>, (Vec<u8>, LogQueue, u64)>,

    cache_size: usize,
    cache_limit: usize,
    global_stats: Arc<GlobalStats>,
    _phantom: PhantomData<W>,
}

impl<E: Message + Clone, W: EntryExt<E>> MemTable<E, W> {
    fn cache_distance(&self) -> usize {
        if self.entries_cache.is_empty() {
            return self.entries_index.len();
        }
        let distance = self.entries_index.len() - self.entries_cache.len();
        let cache_first = W::index(&self.entries_cache[0]);
        let index_first = self.entries_index[distance].index;
        assert_eq!(cache_first, index_first);
        distance
    }

    // Remove all cached entries with index greater than or equal to the given.
    fn cut_entries_cache(&mut self, index: u64) {
        if self.entries_cache.is_empty() {
            return;
        }
        let last_index = W::index(self.entries_cache.back().unwrap());
        let first_index = W::index(self.entries_cache.front().unwrap());
        let conflict = if index <= first_index {
            // All entries need to be removed.
            0
        } else if index <= last_index {
            // Entries after `index` (included) need to be removed.
            (index - first_index) as usize
        } else {
            // No entries need to be removed.
            return;
        };

        let distance = self.cache_distance();
        for offset in conflict..self.entries_cache.len() {
            let entry_index = &mut self.entries_index[distance + offset];
            entry_index.cache_tracker.take();
            self.cache_size -= entry_index.len as usize;
            self.global_stats.sub_mem_change(entry_index.len as usize);
        }

        self.entries_cache.truncate(conflict);
    }

    // Remove all entry indexes with index greater than or equal to the given.
    fn cut_entries_index(&mut self, index: u64) {
        if self.entries_index.is_empty() {
            return;
        }
        let last_index = self.entries_index.back().unwrap().index;
        let first_index = self.entries_index.front().unwrap().index;
        assert!(first_index <= index); // Compacted entries can't be overwritten.
        let conflict = if index <= last_index {
            (index - first_index) as usize
        } else {
            return;
        };
        self.entries_index.truncate(conflict);
        self.rewrite_count = cmp::min(self.rewrite_count, self.entries_index.len());
    }

    fn shrink_entries_cache(&mut self) {
        if self.entries_cache.capacity() > SHRINK_CACHE_LIMIT
            && self.entries_cache.len() <= SHRINK_CACHE_CAPACITY
        {
            self.entries_cache.shrink_to(SHRINK_CACHE_CAPACITY);
        }
    }

    fn shrink_entries_index(&mut self) {
        if self.entries_index.capacity() > SHRINK_CACHE_LIMIT
            && self.entries_index.len() <= SHRINK_CACHE_CAPACITY
        {
            self.entries_index.shrink_to(SHRINK_CACHE_CAPACITY);
        }
    }

    pub fn new(
        region_id: u64,
        cache_limit: usize,
        global_stats: Arc<GlobalStats>,
    ) -> MemTable<E, W> {
        MemTable::<E, W> {
            region_id,
            entries_cache: VecDeque::with_capacity(SHRINK_CACHE_CAPACITY),
            entries_index: VecDeque::with_capacity(SHRINK_CACHE_CAPACITY),
            rewrite_count: 0,
            kvs: HashMap::default(),

            cache_size: 0,
            cache_limit,
            global_stats,
            _phantom: PhantomData,
        }
    }

    pub fn append(&mut self, entries: Vec<E>, entries_index: Vec<EntryIndex>) {
        assert_eq!(entries.len(), entries_index.len());
        if entries.is_empty() {
            return;
        }

        let first_index_to_add = W::index(&entries[0]);
        self.cut_entries_cache(first_index_to_add);
        self.cut_entries_index(first_index_to_add);

        if let Some((queue, index)) = self.entries_index.back().map(|e| (e.queue, e.index)) {
            if first_index_to_add > index + 1 {
                if queue != LogQueue::Rewrite {
                    panic!("memtable {} has a hole", self.region_id);
                }
                self.compact_to(index + 1);
            }
        }

        let delta_size = entries_index.iter().fold(0, |acc, i| acc + i.len as usize);
        self.entries_index.extend(entries_index);
        if self.cache_limit > 0 {
            self.entries_cache.extend(entries);
            self.cache_size += delta_size;
        }

        // Evict front entries from cache when reaching cache size limitation.
        while self.cache_size > self.cache_limit && !self.entries_cache.is_empty() {
            let distance = self.cache_distance();
            self.entries_cache.pop_front().unwrap();
            let entry_index = &mut self.entries_index[distance];
            entry_index.cache_tracker.take();

            self.cache_size -= entry_index.len as usize;
            self.global_stats.sub_mem_change(entry_index.len as usize);
        }
    }

    pub fn append_rewrite(&mut self, entries: Vec<E>, mut entries_index: Vec<EntryIndex>) {
        for ei in &mut entries_index {
            ei.queue = LogQueue::Rewrite;
        }
        self.append(entries, entries_index);
        self.rewrite_count = self.entries_index.len();
    }

    pub fn rewrite(&mut self, entries_index: Vec<EntryIndex>, latest_rewrite: u64) {
        if entries_index.is_empty() || self.entries_index.is_empty() {
            return;
        }

        let first = entries_index.first().unwrap().index;
        let front = self.entries_index[self.rewrite_count].index;
        assert!(front >= first);
        let distance = (front - first) as usize;
        if distance >= entries_index.len() {
            return;
        }

        let last = entries_index.last().unwrap().index;
        let back = self.entries_index.back().unwrap().index;
        let len = (cmp::min(last, back) - entries_index[distance].index + 1) as usize;

        for ei in entries_index.iter().skip(distance).take(len) {
            if self.entries_index[self.rewrite_count].file_num > latest_rewrite {
                // Some entries are overwritten by new appends.
                break;
            }
            self.entries_index[self.rewrite_count].queue = ei.queue;
            self.entries_index[self.rewrite_count].file_num = ei.file_num;
            self.entries_index[self.rewrite_count].base_offset = ei.base_offset;
            self.rewrite_count += 1;
        }
    }

    pub fn put(&mut self, key: Vec<u8>, value: Vec<u8>, file_num: u64) {
        self.kvs.insert(key, (value, LogQueue::Append, file_num));
    }

    pub fn rewrite_key(&mut self, key: Vec<u8>, latest_rewrite: u64, file_num: u64) {
        if let Some(value) = self.kvs.get_mut(&key) {
            if value.2 <= latest_rewrite {
                value.1 = LogQueue::Rewrite;
                value.2 = file_num;
            }
        }
    }

    pub fn put_rewrite(&mut self, key: Vec<u8>, value: Vec<u8>, file_num: u64) {
        self.kvs.insert(key, (value, LogQueue::Rewrite, file_num));
    }

    pub fn delete(&mut self, key: &[u8]) {
        self.kvs.remove(key);
    }

    pub fn get(&self, key: &[u8]) -> Option<Vec<u8>> {
        self.kvs.get(key).map(|v| v.0.clone())
    }

    pub fn compact_to(&mut self, mut idx: u64) -> u64 {
        self.compact_cache_to(idx);

        let first_idx = match self.entries_index.front() {
            Some(e) if e.index < idx => e.index,
            _ => return 0,
        };
        let last_idx = self.entries_index.back().unwrap().index;
        idx = cmp::min(last_idx + 1, idx);

        let drain_end = (idx - first_idx) as usize;
        self.entries_index.drain(..drain_end);
        self.shrink_entries_index();
        self.rewrite_count -= cmp::min(drain_end, self.rewrite_count);
        drain_end as u64
    }

    pub fn compact_cache_to(&mut self, mut idx: u64) {
        let first_idx = match self.entries_cache.front() {
            Some(e) if W::index(e) < idx => W::index(e),
            _ => return,
        };
        let last_index = W::index(self.entries_cache.back().unwrap());
        assert!(last_index == self.entries_index.back().unwrap().index);
        idx = cmp::min(last_index + 1, idx);

        let distance = self.cache_distance();
        let drain_end = (idx - first_idx) as usize;
        self.entries_cache.drain(0..drain_end);

        for i in 0..drain_end {
            let entry_index = &mut self.entries_index[distance + i];
            entry_index.cache_tracker.take();
            self.cache_size -= entry_index.len as usize;
            self.global_stats.sub_mem_change(entry_index.len as usize);
        }
        self.shrink_entries_cache();
    }

    // If entry exist in cache, return (Entry, None).
    // If entry exist but not in cache, return (None, EntryIndex).
    // If entry not exist, return (None, None).
    pub fn get_entry(&self, index: u64) -> (Option<E>, Option<EntryIndex>) {
        if self.entries_index.is_empty() {
            return (None, None);
        }

        let first_index = self.entries_index.front().unwrap().index;
        let last_index = self.entries_index.back().unwrap().index;
        if index < first_index || index > last_index {
            return (None, None);
        }

        let ioffset = (index - first_index) as usize;
        let cache_distance = self.cache_distance();
        if ioffset < cache_distance {
            self.global_stats.add_cache_miss(1);
            let entry_index = self.entries_index[ioffset].clone();
            (None, Some(entry_index))
        } else {
            self.global_stats.add_cache_hit(1);
            let coffset = ioffset - cache_distance;
            let entry = self.entries_cache[coffset].clone();
            (Some(entry), None)
        }
    }

    pub fn fetch_entries_to(
        &self,
        begin: u64,
        end: u64,
        max_size: Option<usize>,
        vec: &mut Vec<E>,
        vec_idx: &mut Vec<EntryIndex>,
    ) -> Result<()> {
        assert!(end > begin, "fetch_entries_to({}, {})", begin, end);
        let (vec_len, vec_idx_len) = (vec.len(), vec_idx.len());

        if self.entries_index.is_empty() {
            return Err(Error::StorageUnavailable);
        }
        let first_index = self.entries_index.front().unwrap().index;
        if begin < first_index {
            return Err(Error::StorageCompacted);
        }
        let last_index = self.entries_index.back().unwrap().index;
        if end > last_index + 1 {
            return Err(Error::StorageUnavailable);
        }

        let start_pos = (begin - first_index) as usize;
        let mut end_pos = (end - begin) as usize + start_pos;

        // Check max size limitation.
        if let Some(max_size) = max_size {
            let count_limit = self.count_limit(start_pos, end_pos, max_size);
            end_pos = start_pos + count_limit;
        }

        let cache_offset = self.cache_distance();
        if cache_offset < end_pos {
            if start_pos >= cache_offset {
                // All needed entries are in cache.
                let low = start_pos - cache_offset;
                let high = end_pos - cache_offset;
                let (first, second) = slices_in_range(&self.entries_cache, low, high);
                vec.extend_from_slice(first);
                vec.extend_from_slice(second);
            } else {
                // Partial needed entries are in cache.
                let high = end_pos - cache_offset;
                let (first, second) = slices_in_range(&self.entries_cache, 0, high);
                vec.extend_from_slice(first);
                vec.extend_from_slice(second);

                // Entries that not in cache should return their indices.
                let (first, second) = slices_in_range(&self.entries_index, start_pos, cache_offset);
                vec_idx.extend_from_slice(first);
                vec_idx.extend_from_slice(second);
            }
        } else {
            // All needed entries are not in cache
            let (first, second) = slices_in_range(&self.entries_index, start_pos, end_pos);
            vec_idx.extend_from_slice(first);
            vec_idx.extend_from_slice(second);
        }
<<<<<<< HEAD
        self.global_stats.add_cache_hit(vec.len() - vec_len);
        self.global_stats
            .add_cache_miss(vec_idx.len() - vec_idx_len);
=======
        let (hit, miss) = (vec.len() - vec_len, vec_idx.len() - vec_idx_len);
        self.global_stats.add_cache_hit(hit);
        self.global_stats.add_cache_miss(miss);
>>>>>>> 68b6a07e
        Ok(())
    }

    pub fn fetch_rewrite_entries(
        &self,
        latest_rewrite: u64,
        vec: &mut Vec<E>,
        vec_idx: &mut Vec<EntryIndex>,
    ) -> Result<()> {
        let begin = self
            .entries_index
            .iter()
            .find(|e| e.queue == LogQueue::Append);
        let end = self
            .entries_index
            .iter()
            .rev()
            .find(|e| e.file_num <= latest_rewrite);
        if let (Some(begin), Some(end)) = (begin, end) {
            if begin.index <= end.index {
                return self.fetch_entries_to(begin.index, end.index + 1, None, vec, vec_idx);
            }
        }
        Ok(())
    }

    pub fn fetch_rewrite_kvs(&self, latest_rewrite: u64, vec: &mut Vec<(Vec<u8>, Vec<u8>)>) {
        for (key, (value, queue, file_num)) in &self.kvs {
            if *queue == LogQueue::Append && *file_num <= latest_rewrite {
                vec.push((key.clone(), value.clone()));
            }
        }
    }

    pub fn min_file_num(&self, queue: LogQueue) -> Option<u64> {
        let entry = match queue {
            LogQueue::Append => self.entries_index.get(self.rewrite_count),
            LogQueue::Rewrite if self.rewrite_count == 0 => None,
            LogQueue::Rewrite => self.entries_index.front(),
        };
        let ents_min = entry.map(|e| e.file_num);
        let kvs_min = self.kvs_min_file_num(queue);
        match (ents_min, kvs_min) {
            (Some(ents_min), Some(kvs_min)) => Some(cmp::min(ents_min, kvs_min)),
            (Some(ents_min), None) => Some(ents_min),
            (None, Some(kvs_min)) => Some(kvs_min),
            (None, None) => None,
        }
    }

    pub fn entries_count(&self) -> usize {
        self.entries_index.len()
    }

    pub fn region_id(&self) -> u64 {
        self.region_id
    }

    pub fn first_index(&self) -> Option<u64> {
        self.entries_index.front().map(|e| e.index)
    }

    pub fn last_index(&self) -> Option<u64> {
        self.entries_index.back().map(|e| e.index)
    }

    pub fn kvs_min_file_num(&self, queue: LogQueue) -> Option<u64> {
        self.kvs
            .values()
            .filter(|v| v.1 == queue)
            .fold(None, |min, v| Some(cmp::min(min.unwrap_or(u64::MAX), v.2)))
    }

    fn count_limit(&self, start_idx: usize, end_idx: usize, max_size: usize) -> usize {
        assert!(start_idx < end_idx);
        let (first, second) = slices_in_range(&self.entries_index, start_idx, end_idx);

        let (mut count, mut total_size) = (0, 0);
        for i in first.iter().chain(second) {
            count += 1;
            total_size += i.len;
            if total_size as usize > max_size {
                // No matter max_size's value, fetch one entry at lease.
                return cmp::max(count - 1, 1);
            }
        }
        count
    }
}

impl<E: Message + Clone, W: EntryExt<E>> Drop for MemTable<E, W> {
    fn drop(&mut self) {
        // Drop `cache_tracker`s and sub mem change.
        self.entries_index.clear();
        self.global_stats.sub_mem_change(self.cache_size as usize);
    }
}

#[cfg(test)]
mod tests {
    use super::*;
    use raft::eraftpb::Entry;

    impl<E: Message + Clone, W: EntryExt<E>> MemTable<E, W> {
        pub fn max_file_num(&self, queue: LogQueue) -> Option<u64> {
            let entry = match queue {
                LogQueue::Append if self.rewrite_count == self.entries_index.len() => None,
                LogQueue::Append => self.entries_index.back(),
                LogQueue::Rewrite if self.rewrite_count == 0 => None,
                LogQueue::Rewrite => self.entries_index.get(self.rewrite_count - 1),
            };
            let ents_max = entry.map(|e| e.file_num);

            let kvs_max = self.kvs_max_file_num(queue);
            match (ents_max, kvs_max) {
                (Some(ents_max), Some(kvs_max)) => Some(cmp::max(ents_max, kvs_max)),
                (Some(ents_max), None) => Some(ents_max),
                (None, Some(kvs_max)) => Some(kvs_max),
                (None, None) => None,
            }
        }

        pub fn kvs_max_file_num(&self, queue: LogQueue) -> Option<u64> {
            self.kvs
                .values()
                .filter(|v| v.1 == queue)
                .fold(None, |max, v| Some(cmp::max(max.unwrap_or(0), v.2)))
        }

        pub fn fetch_all(&self, vec: &mut Vec<E>, vec_idx: &mut Vec<EntryIndex>) {
            if self.entries_index.is_empty() {
                return;
            }

            let begin = self.entries_index.front().unwrap().index;
            let end = self.entries_index.back().unwrap().index + 1;
            self.fetch_entries_to(begin, end, None, vec, vec_idx)
                .unwrap();
        }

        fn entries_size(&self) -> usize {
            self.entries_index.iter().fold(0, |acc, e| acc + e.len) as usize
        }

        fn check_entries_index_and_cache(&self) {
            match (self.entries_index.back(), self.entries_cache.back()) {
                (Some(ei), Some(ec)) if ei.index != W::index(ec) => panic!(
                    "entries_index.last = {}, entries_cache.last = {}",
                    ei.index,
                    W::index(ec)
                ),
                (None, Some(_)) => panic!("entries_index is empty, but entries_cache isn't"),
                _ => return,
            }
        }
    }

    #[test]
    fn test_memtable_append() {
        let region_id = 8;
        let cache_limit = 15;
        let stats = Arc::new(GlobalStats::default());
        let mut memtable = MemTable::<Entry, Entry>::new(region_id, cache_limit, stats);

        // Append entries [10, 20) file_num = 1 not over cache size limitation.
        // after appending
        // [10, 20) file_num = 1, in cache
        memtable.append(generate_ents(10, 20), generate_ents_index(10, 20, 1));
        assert_eq!(memtable.cache_size, 10);
        assert_eq!(memtable.entries_size(), 10);
        assert_eq!(memtable.min_file_num(LogQueue::Append).unwrap(), 1);
        assert_eq!(memtable.max_file_num(LogQueue::Append).unwrap(), 1);
        memtable.check_entries_index_and_cache();

        // Append entries [20, 30) file_num = 2, over cache size limitation 15,
        // after appending:
        // [10, 15) file_num = 1, not in cache
        // [15, 20) file_num = 1, in cache
        // [20, 30) file_num = 2, in cache
        memtable.append(generate_ents(20, 30), generate_ents_index(20, 30, 2));
        assert_eq!(memtable.cache_size, 15);
        assert_eq!(memtable.entries_size(), 20);
        assert_eq!(memtable.entries_cache.len(), 15);
        assert_eq!(memtable.entries_index.len(), 20);
        assert_eq!(memtable.entries_cache[0].get_index(), 15);
        assert_eq!(memtable.entries_cache[14].get_index(), 29);
        assert_eq!(memtable.entries_index[0].index, 10);
        assert_eq!(memtable.entries_index[19].index, 29);
        assert_eq!(memtable.min_file_num(LogQueue::Append).unwrap(), 1);
        assert_eq!(memtable.max_file_num(LogQueue::Append).unwrap(), 2);
        memtable.check_entries_index_and_cache();

        // Overlap Appending, partial overlap with cache.
        // Append entries [25, 35) file_num = 3, will truncate
        // tail entries from cache and indices.
        // After appending:
        // [10, 20) file_num = 1, not in cache
        // [20, 25) file_num = 2, in cache
        // [25, 35) file_num = 3, in cache
        memtable.append(generate_ents(25, 35), generate_ents_index(25, 35, 3));
        assert_eq!(memtable.cache_size, 15);
        assert_eq!(memtable.entries_size(), 25);
        assert_eq!(memtable.entries_cache.len(), 15);
        assert_eq!(memtable.entries_index.len(), 25);
        assert_eq!(memtable.entries_cache[0].get_index(), 20);
        assert_eq!(memtable.entries_cache[14].get_index(), 34);
        assert_eq!(memtable.entries_index[0].index, 10);
        assert_eq!(memtable.entries_index[24].index, 34);
        assert_eq!(memtable.min_file_num(LogQueue::Append).unwrap(), 1);
        assert_eq!(memtable.max_file_num(LogQueue::Append).unwrap(), 3);
        memtable.check_entries_index_and_cache();

        // Overlap Appending, whole overlap with cache.
        // Append entries [20, 40) file_num = 4.
        // After appending:
        // [10, 20) file_num = 1, not in cache
        // [20, 25) file_num = 4, not in cache
        // [25, 40) file_num = 4, in cache
        memtable.append(generate_ents(20, 40), generate_ents_index(20, 40, 4));
        assert_eq!(memtable.cache_size, 15);
        assert_eq!(memtable.entries_size(), 30);
        assert_eq!(memtable.entries_cache.len(), 15);
        assert_eq!(memtable.entries_index.len(), 30);
        assert_eq!(memtable.entries_cache[0].get_index(), 25);
        assert_eq!(memtable.entries_cache[14].get_index(), 39);
        assert_eq!(memtable.entries_index[0].index, 10);
        assert_eq!(memtable.entries_index[29].index, 39);
        assert_eq!(memtable.min_file_num(LogQueue::Append).unwrap(), 1);
        assert_eq!(memtable.max_file_num(LogQueue::Append).unwrap(), 4);
        memtable.check_entries_index_and_cache();

        // Overlap Appending, whole overlap with index.
        // Append entries [10, 30) file_num = 5.
        // After appending:
        // [10, 15) file_num = 5, not in cache
        // [15, 30) file_num = 5, in cache
        memtable.append(generate_ents(10, 30), generate_ents_index(10, 30, 5));
        assert_eq!(memtable.cache_size, 15);
        assert_eq!(memtable.entries_size(), 20);
        assert_eq!(memtable.entries_cache.len(), 15);
        assert_eq!(memtable.entries_index.len(), 20);
        assert_eq!(memtable.entries_cache[0].get_index(), 15);
        assert_eq!(memtable.entries_cache[14].get_index(), 29);
        assert_eq!(memtable.entries_index[0].index, 10);
        assert_eq!(memtable.entries_index[19].index, 29);
        assert_eq!(memtable.min_file_num(LogQueue::Append).unwrap(), 5);
        assert_eq!(memtable.max_file_num(LogQueue::Append).unwrap(), 5);
        memtable.check_entries_index_and_cache();

        // Cache with size limit 0.
        let stats = Arc::new(GlobalStats::default());
        let mut memtable = MemTable::<Entry, Entry>::new(region_id, 0, stats);
        memtable.append(generate_ents(10, 20), generate_ents_index(10, 20, 1));
        assert_eq!(memtable.cache_size, 0);
        assert_eq!(memtable.entries_cache.len(), 0);
        assert_eq!(memtable.entries_size(), 10);
        assert_eq!(memtable.entries_index.len(), 10);
        assert_eq!(memtable.entries_index[0].index, 10);
        assert_eq!(memtable.entries_index[9].index, 19);
        memtable.check_entries_index_and_cache();
    }

    #[test]
    fn test_memtable_compact() {
        let region_id = 8;
        let cache_limit = 10;
        let stats = Arc::new(GlobalStats::default());
        let mut memtable = MemTable::<Entry, Entry>::new(region_id, cache_limit, stats);

        // After appending:
        // [0, 10) file_num = 1, not in cache
        // [10, 15) file_num = 2, not in cache
        // [15, 20) file_num = 2, in cache
        // [20, 25) file_num = 3, in cache
        memtable.append(generate_ents(0, 10), generate_ents_index(0, 10, 1));
        memtable.append(generate_ents(10, 20), generate_ents_index(10, 20, 2));
        memtable.append(generate_ents(20, 25), generate_ents_index(20, 25, 3));
        assert_eq!(memtable.cache_size, 10);
        assert_eq!(memtable.entries_size(), 25);
        assert_eq!(memtable.entries_cache.len(), 10);
        assert_eq!(memtable.entries_index.len(), 25);
        assert_eq!(memtable.entries_cache[0].get_index(), 15);
        assert_eq!(memtable.entries_cache[9].get_index(), 24);
        assert_eq!(memtable.entries_index[0].index, 0);
        assert_eq!(memtable.entries_index[24].index, 24);
        assert_eq!(memtable.min_file_num(LogQueue::Append).unwrap(), 1);
        assert_eq!(memtable.max_file_num(LogQueue::Append).unwrap(), 3);
        memtable.check_entries_index_and_cache();

        // Compact to 5.
        // Only index is needed to compact.
        assert_eq!(memtable.compact_to(5), 5);
        assert_eq!(memtable.cache_size, 10);
        assert_eq!(memtable.entries_size(), 20);
        assert_eq!(memtable.entries_cache.len(), 10);
        assert_eq!(memtable.entries_index.len(), 20);
        assert_eq!(memtable.entries_cache[0].get_index(), 15);
        assert_eq!(memtable.entries_cache[9].get_index(), 24);
        assert_eq!(memtable.entries_index[0].index, 5);
        assert_eq!(memtable.entries_index[19].index, 24);
        assert_eq!(memtable.min_file_num(LogQueue::Append).unwrap(), 1);
        assert_eq!(memtable.max_file_num(LogQueue::Append).unwrap(), 3);
        memtable.check_entries_index_and_cache();

        // Compact to 20.
        // Both index and cache  need compaction.
        assert_eq!(memtable.compact_to(20), 15);
        assert_eq!(memtable.entries_size(), memtable.cache_size);
        assert_eq!(memtable.entries_size(), 5);
        assert_eq!(memtable.entries_cache.len(), 5);
        assert_eq!(memtable.entries_index.len(), 5);
        assert_eq!(memtable.entries_cache[0].get_index(), 20);
        assert_eq!(memtable.entries_cache[4].get_index(), 24);
        assert_eq!(memtable.entries_index[0].index, 20);
        assert_eq!(memtable.entries_index[4].index, 24);
        assert_eq!(memtable.min_file_num(LogQueue::Append).unwrap(), 3);
        assert_eq!(memtable.max_file_num(LogQueue::Append).unwrap(), 3);
        memtable.check_entries_index_and_cache();

        // Compact to 20 or smaller index, nothing happens.
        assert_eq!(memtable.compact_to(20), 0);
        assert_eq!(memtable.compact_to(15), 0);
        memtable.check_entries_index_and_cache();
    }

    #[test]
    fn test_memtable_compact_cache() {
        let region_id = 8;
        let cache_limit = 10;
        let stats = Arc::new(GlobalStats::default());
        let mut memtable = MemTable::<Entry, Entry>::new(region_id, cache_limit, stats);

        // After appending:
        // [0, 10) file_num = 1, not in cache
        // [10, 15) file_num = 2, not in cache
        // [15, 20) file_num = 2, in cache
        // [20, 25) file_num = 3, in cache
        memtable.append(generate_ents(0, 10), generate_ents_index(0, 10, 1));
        memtable.append(generate_ents(10, 20), generate_ents_index(10, 20, 2));
        memtable.append(generate_ents(20, 25), generate_ents_index(20, 25, 3));
        assert_eq!(memtable.cache_size, 10);
        assert_eq!(memtable.entries_size(), 25);
        assert_eq!(memtable.entries_cache.len(), 10);
        assert_eq!(memtable.entries_index.len(), 25);
        memtable.check_entries_index_and_cache();

        // Compact cache to 15, nothing needs to be changed.
        memtable.compact_cache_to(15);
        assert_eq!(memtable.entries_cache.len(), 10);
        assert_eq!(memtable.cache_size, 10);
        memtable.check_entries_index_and_cache();

        // Compact cache to 20.
        memtable.compact_to(20);
        assert_eq!(memtable.entries_cache.len(), 5);
        assert_eq!(memtable.cache_size, 5);
        memtable.check_entries_index_and_cache();

        // Compact cache to 25
        memtable.compact_cache_to(25);
        assert_eq!(memtable.entries_cache.len(), 0);
        assert_eq!(memtable.cache_size, 0);
        memtable.check_entries_index_and_cache();
    }

    #[test]
    fn test_memtable_fetch() {
        let region_id = 8;
        let cache_limit = 10;
        let stats = Arc::new(GlobalStats::default());
        let mut memtable = MemTable::<Entry, Entry>::new(region_id, cache_limit, stats.clone());

        // After appending:
        // [0, 10) file_num = 1, not in cache
        // [10, 15) file_num = 2, not in cache
        // [15, 20) file_num = 2, in cache
        // [20, 25) file_num = 3, in cache
        memtable.append(generate_ents(0, 10), generate_ents_index(0, 10, 1));
        memtable.append(generate_ents(10, 20), generate_ents_index(10, 20, 2));
        memtable.append(generate_ents(20, 25), generate_ents_index(20, 25, 3));

        // Fetching all
        // Only latest 10 entries are in cache.
        let mut ents = vec![];
        let mut ents_idx = vec![];
        memtable.fetch_all(&mut ents, &mut ents_idx);
        assert_eq!(ents.len(), 10);
        assert_eq!(ents[0].get_index(), 15);
        assert_eq!(ents[9].get_index(), 24);
        assert_eq!(ents_idx.len(), 15);
        assert_eq!(ents_idx[0].index, 0);
        assert_eq!(ents_idx[14].index, 14);
        assert_eq!(stats.cache_hit(), 10);
        assert_eq!(stats.cache_miss(), 15);

        // After compact:
        // [10, 15) file_num = 2, not in cache
        // [15, 20) file_num = 2, in cache
        // [20, 25) file_num = 3, in cache
        assert_eq!(memtable.compact_to(10), 10);

        // Out of range fetching
        ents.clear();
        ents_idx.clear();
        assert!(memtable
            .fetch_entries_to(5, 15, None, &mut ents, &mut ents_idx)
            .is_err());

        // Out of range fetching
        ents.clear();
        ents_idx.clear();
        assert!(memtable
            .fetch_entries_to(20, 30, None, &mut ents, &mut ents_idx)
            .is_err());

        // All needed entries are in cache.
        ents.clear();
        ents_idx.clear();
        stats.reset_cache();
        memtable
            .fetch_entries_to(20, 25, None, &mut ents, &mut ents_idx)
            .unwrap();
        assert_eq!(ents.len(), 5);
        assert_eq!(ents[0].get_index(), 20);
        assert_eq!(ents[4].get_index(), 24);
        assert!(ents_idx.is_empty());
        assert_eq!(stats.cache_hit(), 5);

        // All needed entries are not in cache.
        ents.clear();
        ents_idx.clear();
        stats.reset_cache();
        memtable
            .fetch_entries_to(10, 15, None, &mut ents, &mut ents_idx)
            .unwrap();
        assert!(ents.is_empty());
        assert_eq!(ents_idx.len(), 5);
        assert_eq!(ents_idx[0].index, 10);
        assert_eq!(ents_idx[4].index, 14);
        assert_eq!(stats.cache_miss(), 5);

        // Some needed entries are in cache, the others are not.
        ents.clear();
        ents_idx.clear();
        stats.reset_cache();
        memtable
            .fetch_entries_to(10, 25, None, &mut ents, &mut ents_idx)
            .unwrap();
        assert_eq!(ents.len(), 10);
        assert_eq!(ents[0].get_index(), 15);
        assert_eq!(ents[9].get_index(), 24);
        assert_eq!(ents_idx.len(), 5);
        assert_eq!(ents_idx[0].index, 10);
        assert_eq!(ents_idx[4].index, 14);
        assert_eq!(stats.cache_hit(), 10);
        assert_eq!(stats.cache_miss(), 5);

        // Max size limitation range fetching.
        // Only can fetch [10, 20) because of size limitation,
        // and [10, 15) is not in cache, [15, 20) is in cache.
        ents.clear();
        ents_idx.clear();
        let max_size = Some(10);
        stats.reset_cache();
        memtable
            .fetch_entries_to(10, 25, max_size, &mut ents, &mut ents_idx)
            .unwrap();
        assert_eq!(ents.len(), 5);
        assert_eq!(ents[0].get_index(), 15);
        assert_eq!(ents[4].get_index(), 19);
        assert_eq!(ents_idx.len(), 5);
        assert_eq!(ents_idx[0].index, 10);
        assert_eq!(ents_idx[4].index, 14);
        assert_eq!(stats.cache_hit(), 5);
        assert_eq!(stats.cache_miss(), 5);

        // Even max size limitation is 0, at least fetch one entry.
        ents.clear();
        ents_idx.clear();
        stats.reset_cache();
        memtable
            .fetch_entries_to(20, 25, Some(0), &mut ents, &mut ents_idx)
            .unwrap();
        assert_eq!(ents.len(), 1);
        assert_eq!(ents[0].get_index(), 20);
        assert!(ents_idx.is_empty());
        assert_eq!(stats.cache_hit(), 1);
    }

    #[test]
    fn test_memtable_kv_operations() {
        let region_id = 8;
        let cache_limit = 1024;
        let stats = Arc::new(GlobalStats::default());
        let mut memtable = MemTable::<Entry, Entry>::new(region_id, cache_limit, stats);

        let (k1, v1) = (b"key1", b"value1");
        let (k5, v5) = (b"key5", b"value5");
        memtable.put(k1.to_vec(), v1.to_vec(), 1);
        memtable.put(k5.to_vec(), v5.to_vec(), 5);
        assert_eq!(memtable.min_file_num(LogQueue::Append).unwrap(), 1);
        assert_eq!(memtable.max_file_num(LogQueue::Append).unwrap(), 5);
        assert_eq!(memtable.get(k1.as_ref()), Some(v1.to_vec()));
        assert_eq!(memtable.get(k5.as_ref()), Some(v5.to_vec()));

        memtable.delete(k5.as_ref());
        assert_eq!(memtable.get(k5.as_ref()), None);
    }

    #[test]
    fn test_memtable_get_entry() {
        let region_id = 8;
        let cache_limit = 10;
        let stats = Arc::new(GlobalStats::default());
        let mut memtable = MemTable::<Entry, Entry>::new(region_id, cache_limit, stats);

        // [5, 10) file_num = 1, not in cache
        // [10, 20) file_num = 2, in cache
        memtable.append(generate_ents(5, 10), generate_ents_index(5, 10, 1));
        memtable.append(generate_ents(10, 20), generate_ents_index(10, 20, 2));

        // Not in range.
        assert_eq!(memtable.get_entry(2), (None, None));
        assert_eq!(memtable.get_entry(25), (None, None));

        // In cache.
        let (entry, _) = memtable.get_entry(10);
        assert_eq!(entry.unwrap().get_index(), 10);

        // Not in cache.
        let (_, entry_idx) = memtable.get_entry(5);
        assert_eq!(entry_idx.unwrap().index, 5);
    }

    #[test]
    fn test_memtable_rewrite() {
        let region_id = 8;
        let cache_limit = 15;
        let stats = Arc::new(GlobalStats::default());
        let mut memtable = MemTable::<Entry, Entry>::new(region_id, cache_limit, stats);

        // after appending
        // [10, 20) file_num = 2, not in cache
        // [20, 30) file_num = 3, 5 not in cache, 5 in cache
        // [30, 40) file_num = 4, in cache
        memtable.append(generate_ents(10, 20), generate_ents_index(10, 20, 2));
        memtable.put(b"kk1".to_vec(), b"vv1".to_vec(), 2);
        memtable.append(generate_ents(20, 30), generate_ents_index(20, 30, 3));
        memtable.put(b"kk2".to_vec(), b"vv2".to_vec(), 3);
        memtable.append(generate_ents(30, 40), generate_ents_index(30, 40, 4));
        memtable.put(b"kk2".to_vec(), b"vv3".to_vec(), 4);

        assert_eq!(memtable.cache_size, 15);
        assert_eq!(memtable.entries_size(), 30);
        assert_eq!(memtable.min_file_num(LogQueue::Append).unwrap(), 2);
        assert_eq!(memtable.max_file_num(LogQueue::Append).unwrap(), 4);
        memtable.check_entries_index_and_cache();

        // Rewrite compacted entries.
        memtable.rewrite(generate_rewrite_ents_index(1, 10, 50), 1);
        memtable.rewrite_key(b"kk0".to_vec(), 1, 50);
        assert_eq!(memtable.min_file_num(LogQueue::Append).unwrap(), 2);
        assert_eq!(memtable.max_file_num(LogQueue::Append).unwrap(), 4);
        assert!(memtable.min_file_num(LogQueue::Rewrite).is_none());
        assert!(memtable.max_file_num(LogQueue::Rewrite).is_none());
        assert_eq!(memtable.rewrite_count, 0);
        assert_eq!(memtable.get(b"kk0"), None);

        // Rewrite compacted entries + valid entries.
        memtable.rewrite(generate_rewrite_ents_index(1, 20, 100), 2);
        memtable.rewrite_key(b"kk1".to_vec(), 2, 100);
        assert_eq!(memtable.min_file_num(LogQueue::Append).unwrap(), 3);
        assert_eq!(memtable.max_file_num(LogQueue::Append).unwrap(), 4);
        assert_eq!(memtable.min_file_num(LogQueue::Rewrite).unwrap(), 100);
        assert_eq!(memtable.max_file_num(LogQueue::Rewrite).unwrap(), 100);
        assert_eq!(memtable.rewrite_count, 10);
        assert_eq!(memtable.get(b"kk1"), Some(b"vv1".to_vec()));

        // Rewrite vaild entries, some of them are in cache.
        memtable.rewrite(generate_rewrite_ents_index(20, 30, 101), 3);
        memtable.rewrite_key(b"kk2".to_vec(), 3, 101);
        assert_eq!(memtable.cache_size, 15);
        assert_eq!(memtable.min_file_num(LogQueue::Append).unwrap(), 4);
        assert_eq!(memtable.max_file_num(LogQueue::Append).unwrap(), 4);
        assert_eq!(memtable.min_file_num(LogQueue::Rewrite).unwrap(), 100);
        assert_eq!(memtable.max_file_num(LogQueue::Rewrite).unwrap(), 101);
        assert_eq!(memtable.rewrite_count, 20);
        assert_eq!(memtable.get(b"kk2"), Some(b"vv3".to_vec()));

        // Rewrite valid + overwritten entries.
        memtable.append(generate_ents(35, 36), generate_ents_index(35, 36, 5));
        memtable.put(b"kk2".to_vec(), b"vv4".to_vec(), 5);
        assert_eq!(memtable.cache_size, 11);
        assert_eq!(memtable.entries_index.back().unwrap().index, 35);
        memtable.rewrite(generate_rewrite_ents_index(30, 40, 102), 4);
        memtable.rewrite_key(b"kk2".to_vec(), 4, 102);
        assert_eq!(memtable.min_file_num(LogQueue::Append).unwrap(), 5);
        assert_eq!(memtable.max_file_num(LogQueue::Append).unwrap(), 5);
        assert_eq!(memtable.min_file_num(LogQueue::Rewrite).unwrap(), 100);
        assert_eq!(memtable.max_file_num(LogQueue::Rewrite).unwrap(), 102);
        assert_eq!(memtable.rewrite_count, 25);
        assert_eq!(memtable.get(b"kk2"), Some(b"vv4".to_vec()));

        // Rewrite after compact.
        memtable.append(generate_ents(36, 50), generate_ents_index(36, 50, 6));
        memtable.compact_to(30);
        assert_eq!(memtable.rewrite_count, 5);
        memtable.compact_to(40);
        assert_eq!(memtable.rewrite_count, 0);

        assert_eq!(memtable.cache_size, 10);
        assert_eq!(memtable.entries_index.back().unwrap().index, 49);
        memtable.rewrite(generate_rewrite_ents_index(30, 36, 103), 5);
        memtable.rewrite_key(b"kk2".to_vec(), 5, 103);
        assert_eq!(memtable.min_file_num(LogQueue::Append).unwrap(), 6);
        assert_eq!(memtable.max_file_num(LogQueue::Append).unwrap(), 6);
        assert_eq!(memtable.min_file_num(LogQueue::Rewrite).unwrap(), 100);
        assert_eq!(memtable.max_file_num(LogQueue::Rewrite).unwrap(), 103);
        assert_eq!(memtable.rewrite_count, 0);

        // Rewrite after cut.
        memtable.append(generate_ents(50, 55), generate_ents_index(50, 55, 7));
        memtable.rewrite(generate_rewrite_ents_index(30, 50, 104), 6);
        assert_eq!(memtable.rewrite_count, 10);
        memtable.append(generate_ents(45, 50), generate_ents_index(45, 50, 7));
        assert_eq!(memtable.rewrite_count, 5);
        memtable.append(generate_ents(40, 50), generate_ents_index(40, 50, 7));
        assert_eq!(memtable.rewrite_count, 0);
    }

    fn generate_ents(begin_idx: u64, end_idx: u64) -> Vec<Entry> {
        assert!(end_idx >= begin_idx);
        let mut ents = vec![];
        for idx in begin_idx..end_idx {
            let mut ent = Entry::new();
            ent.set_index(idx);
            ents.push(ent);
        }
        ents
    }

    fn generate_ents_index(begin_idx: u64, end_idx: u64, file_num: u64) -> Vec<EntryIndex> {
        assert!(end_idx >= begin_idx);
        let mut ents_idx = vec![];
        for idx in begin_idx..end_idx {
            let mut ent_idx = EntryIndex::default();
            ent_idx.index = idx;
            ent_idx.file_num = file_num;
            ent_idx.offset = idx; // fake offset
            ent_idx.len = 1; // fake size
            ents_idx.push(ent_idx);
        }
        ents_idx
    }

    fn generate_rewrite_ents_index(begin_idx: u64, end_idx: u64, file_num: u64) -> Vec<EntryIndex> {
        assert!(end_idx >= begin_idx);
        let mut ents_idx = vec![];
        for idx in begin_idx..end_idx {
            let mut ent_idx = EntryIndex::default();
            ent_idx.index = idx;
            ent_idx.queue = LogQueue::Rewrite;
            ent_idx.file_num = file_num;
            ent_idx.offset = idx; // fake offset
            ent_idx.len = 1; // fake size
            ents_idx.push(ent_idx);
        }
        ents_idx
    }
}<|MERGE_RESOLUTION|>--- conflicted
+++ resolved
@@ -401,15 +401,10 @@
             vec_idx.extend_from_slice(first);
             vec_idx.extend_from_slice(second);
         }
-<<<<<<< HEAD
-        self.global_stats.add_cache_hit(vec.len() - vec_len);
-        self.global_stats
-            .add_cache_miss(vec_idx.len() - vec_idx_len);
-=======
+
         let (hit, miss) = (vec.len() - vec_len, vec_idx.len() - vec_idx_len);
         self.global_stats.add_cache_hit(hit);
         self.global_stats.add_cache_miss(miss);
->>>>>>> 68b6a07e
         Ok(())
     }
 
