--- conflicted
+++ resolved
@@ -24,8 +24,6 @@
 const REWRITE_ENTRY_COUNT_THRESHOLD: usize = 32;
 const REWRITE_INACTIVE_RATIO: f64 = 0.7;
 const FORCE_COMPACT_RATIO: f64 = 0.2;
-<<<<<<< HEAD
-=======
 
 // When add/delete a memtable, a write lock is required.
 // We can use LRU cache or slots to reduce conflicts.
@@ -91,19 +89,12 @@
         memtables
     }
 }
->>>>>>> 098864b6
 
 #[derive(Clone)]
 pub struct FileEngine {
     cfg: Config,
 
-<<<<<<< HEAD
-    // Multiple slots
-    // region_id -> MemTable.
-    memtables: Vec<RwLock<HashMap<u64, Arc<RwLock<MemTable>>>>>,
-=======
     memtables: MemTableAccessor,
->>>>>>> 098864b6
 
     // Persistent entries.
     pipe_log: PipeLog,
@@ -111,47 +102,10 @@
     cache_stats: Arc<SharedCacheStats>,
 
     // To protect concurrent calls of `gc`.
-<<<<<<< HEAD
-    purge_mutex: Mutex<()>,
-}
-
-impl FileEngineInner {
-    fn get_or_insert_memtable(&self, raft_group_id: u64) -> Arc<RwLock<MemTable>> {
-        let mut memtables = self.memtables[raft_group_id as usize % SLOTS_COUNT]
-            .write()
-            .unwrap();
-        let memtable = memtables.entry(raft_group_id).or_insert_with(|| {
-            let cache_limit = self.cfg.cache_limit_per_raft.0;
-            let cache_stats = self.cache_stats.clone();
-            Arc::new(RwLock::new(MemTable::new(
-                raft_group_id,
-                cache_limit,
-                cache_stats,
-            )))
-        });
-        memtable.clone()
-    }
-
-    fn get_memtable(&self, raft_group_id: u64) -> Option<Arc<RwLock<MemTable>>> {
-        let memtables = self.memtables[raft_group_id as usize % SLOTS_COUNT]
-            .read()
-            .unwrap();
-        memtables.get(&raft_group_id).map(|c| c.clone())
-    }
-
-    fn remove_memtable(&self, raft_group_id: u64) {
-        let mut memtables = self.memtables[raft_group_id as usize % SLOTS_COUNT]
-            .write()
-            .unwrap();
-        memtables.remove(&raft_group_id);
-    }
-
-=======
     purge_mutex: Arc<Mutex<()>>,
 }
 
 impl FileEngine {
->>>>>>> 098864b6
     // recover from disk.
     fn recover(
         pipe_log: &mut PipeLog,
@@ -253,17 +207,10 @@
             }
             LogItemContent::Command(Command::Clean) => {
                 memtable.remove();
-<<<<<<< HEAD
             }
             LogItemContent::Command(Command::Compact { index }) => {
                 memtable.compact_to(index);
             }
-=======
-            }
-            LogItemContent::Command(Command::Compact { index }) => {
-                memtable.compact_to(index);
-            }
->>>>>>> 098864b6
             LogItemContent::Kv(kv) => match kv.op_type {
                 OpType::Put => memtable.put(kv.key, kv.value.unwrap(), file_num),
                 OpType::Del => memtable.delete(kv.key.as_slice()),
@@ -271,15 +218,9 @@
         }
     }
 
-<<<<<<< HEAD
-    fn apply_to_memtable(&self, log_batch: LogBatch, file_num: u64) {
-        for item in log_batch.items {
-            let m = self.get_or_insert_memtable(item.raft_group_id);
-=======
     fn apply_to_memtable(memtables: &MemTableAccessor, log_batch: LogBatch, file_num: u64) {
         for item in log_batch.items {
             let m = memtables.get_or_insert(item.raft_group_id);
->>>>>>> 098864b6
             Self::apply_log_item_to_memtable(item.content, &mut *m.wl(), file_num);
         }
     }
@@ -301,21 +242,14 @@
         will_force_compact: &mut Vec<u64>,
     ) {
         assert!(compact_latest_file_num <= rewrite_latest_file_num);
-<<<<<<< HEAD
-
-        let mut memtables = Vec::new();
-        for ts in &self.memtables {
-            // Collect all memtables which have entries need to rewrite or compact.
-            memtables.extend(ts.rl().values().filter_map(|t| {
-                let min_file_num = t.rl().min_file_num().unwrap_or(u64::MAX);
-                if min_file_num <= compact_latest_file_num {
-                    will_force_compact.push(t.rl().region_id());
-                } else if min_file_num <= rewrite_latest_file_num {
-                    return Some(t.clone());
-                }
-                None
-            }));
-        }
+        let memtables = self.memtables.collect(|t| {
+            let min_file_num = t.min_file_num().unwrap_or(u64::MAX);
+            if min_file_num <= compact_latest_file_num {
+                will_force_compact.push(t.region_id());
+                return false;
+            }
+            min_file_num <= rewrite_latest_file_num
+        });
 
         let mut cache = HashMap::default();
         for m in memtables {
@@ -344,77 +278,15 @@
         }
     }
 
-    fn purge_expired_files(&self) -> Result<()> {
-        let mut min_file_num = u64::MAX;
-        for memtables in &self.memtables {
-            let memtables = memtables.rl();
-            for memtable in memtables.values() {
-                let t = memtable.rl();
-                if let Some(file_num) = t.min_file_num() {
-                    min_file_num = cmp::min(min_file_num, file_num);
-                }
-            }
-        }
-
-        let purged = self.pipe_log.purge_to(min_file_num)?;
-        info!("purged {} expired log files", purged);
-        Ok(())
-    }
-
-    fn first_index(&self, region_id: u64) -> Option<u64> {
-        if let Some(memtable) = self.get_memtable(region_id) {
-=======
-        let memtables = self.memtables.collect(|t| {
-            let min_file_num = t.min_file_num().unwrap_or(u64::MAX);
-            if min_file_num <= compact_latest_file_num {
-                will_force_compact.push(t.region_id());
-                return false;
-            }
-            min_file_num <= rewrite_latest_file_num
-        });
-
-        let mut cache = HashMap::default();
-        for m in memtables {
-            let memtable = m.wl();
-            let region_id = memtable.region_id();
-
-            let entries_count = memtable.entries_count();
-            if entries_count > REWRITE_ENTRY_COUNT_THRESHOLD {
-                continue;
-            }
-
-            // TODO: maybe it's not necessary to rewrite all logs for a region.
-            let mut ents = Vec::with_capacity(entries_count);
-            let mut ents_idx = Vec::with_capacity(entries_count);
-            memtable.fetch_all(&mut ents, &mut ents_idx);
-            let mut all_ents = Vec::with_capacity(entries_count);
-            for ei in ents_idx {
-                let e = self.read_entry_from_file(&ei, Some(&mut cache)).unwrap();
-                all_ents.push(e);
-            }
-            all_ents.extend(ents.into_iter());
-
-            let mut kvs = Vec::new();
-            memtable.fetch_all_kvs(&mut kvs);
-            self.rewrite(region_id, all_ents, kvs, memtable).unwrap();
-        }
-    }
-
     pub fn first_index(&self, region_id: u64) -> Option<u64> {
         if let Some(memtable) = self.memtables.get(region_id) {
->>>>>>> 098864b6
             return memtable.rl().first_index();
         }
         None
     }
 
-<<<<<<< HEAD
-    fn last_index(&self, region_id: u64) -> Option<u64> {
-        if let Some(memtable) = self.get_memtable(region_id) {
-=======
     pub fn last_index(&self, region_id: u64) -> Option<u64> {
         if let Some(memtable) = self.memtables.get(region_id) {
->>>>>>> 098864b6
             return memtable.rl().last_index();
         }
         None
@@ -434,11 +306,7 @@
     }
 
     fn compact_cache_to(&self, region_id: u64, index: u64) {
-<<<<<<< HEAD
-        if let Some(memtable) = self.get_memtable(region_id) {
-=======
         if let Some(memtable) = self.memtables.get(region_id) {
->>>>>>> 098864b6
             memtable.wl().compact_cache_to(index);
         }
     }
@@ -463,11 +331,7 @@
         let mut memtables = Vec::with_capacity(rafts.len());
         let mut locked = Vec::with_capacity(rafts.len());
         for raft in &rafts {
-<<<<<<< HEAD
-            memtables.push(self.get_or_insert_memtable(*raft));
-=======
             memtables.push(self.memtables.get_or_insert(*raft));
->>>>>>> 098864b6
             let x = memtables.last_mut().unwrap().wl();
             unsafe {
                 // Unsafe block because `locked` has mutable references to `memtables`.
@@ -487,11 +351,7 @@
         }
         for memtable in locked {
             if memtable.uninitialized() {
-<<<<<<< HEAD
-                self.remove_memtable(memtable.region_id());
-=======
                 self.memtables.remove(memtable.region_id());
->>>>>>> 098864b6
             }
         }
         Ok(bytes)
@@ -518,27 +378,12 @@
                 Self::apply_log_item_to_memtable(item.content, &mut *m, file_num);
             }
         }
-<<<<<<< HEAD
         Ok(())
     }
 
     fn sync(&self) -> Result<()> {
         self.pipe_log.sync();
         Ok(())
-    }
-
-    #[allow(dead_code)]
-    fn kv_count(&self, region_id: u64) -> usize {
-        self.get_memtable(region_id)
-            .map_or(0, |t| t.rl().kvs_total_count())
-=======
-        Ok(())
-    }
-
-    fn sync(&self) -> Result<()> {
-        self.pipe_log.sync();
-        Ok(())
->>>>>>> 098864b6
     }
 
     fn put_msg<M: protobuf::Message>(&self, region_id: u64, key: &[u8], m: &M) -> Result<()> {
@@ -548,11 +393,7 @@
     }
 
     fn get(&self, region_id: u64, key: &[u8]) -> Result<Option<Vec<u8>>> {
-<<<<<<< HEAD
-        let memtable = self.get_memtable(region_id);
-=======
         let memtable = self.memtables.get(region_id);
->>>>>>> 098864b6
         Ok(memtable.and_then(|t| t.rl().get(key)))
     }
 
@@ -570,11 +411,7 @@
     fn get_entry(&self, region_id: u64, log_idx: u64) -> Result<Option<Entry>> {
         // Fetch from cache
         let entry_idx = {
-<<<<<<< HEAD
-            if let Some(memtable) = self.get_memtable(region_id) {
-=======
             if let Some(memtable) = self.memtables.get(region_id) {
->>>>>>> 098864b6
                 match memtable.rl().get_entry(log_idx) {
                     (Some(entry), _) => return Ok(Some(entry)),
                     (None, Some(idx)) => idx,
@@ -635,11 +472,7 @@
         max_size: Option<usize>,
         vec: &mut Vec<Entry>,
     ) -> Result<usize> {
-<<<<<<< HEAD
-        if let Some(memtable) = self.get_memtable(region_id) {
-=======
         if let Some(memtable) = self.memtables.get(region_id) {
->>>>>>> 098864b6
             let memtable = memtable.rl();
             let mut entries = Vec::with_capacity((end - begin) as usize);
             let mut entries_idx = Vec::with_capacity((end - begin) as usize);
@@ -667,10 +500,6 @@
     hit: AtomicUsize,
     miss: AtomicUsize,
     mem_size_change: AtomicIsize,
-    // Size of all entries which have not been purged.
-    total_size: AtomicUsize,
-    // Size of all entries which are compacted but not purged.
-    compacted_size: AtomicUsize,
 }
 
 impl SharedCacheStats {
@@ -688,18 +517,6 @@
     pub fn miss_cache(&self, count: usize) {
         self.miss.fetch_add(count, Ordering::Relaxed);
     }
-<<<<<<< HEAD
-    pub fn add_total_size(&self, size: usize) {
-        self.total_size.fetch_add(size, Ordering::Relaxed);
-    }
-    pub fn sub_total_size(&self, size: usize) {
-        self.total_size.fetch_sub(size, Ordering::Relaxed);
-    }
-    pub fn add_compacted_size(&self, size: usize) {
-        self.compacted_size.fetch_add(size, Ordering::Relaxed);
-    }
-=======
->>>>>>> 098864b6
 
     pub fn hit_times(&self) -> usize {
         self.hit.load(Ordering::Relaxed)
@@ -747,19 +564,7 @@
             memtables,
             pipe_log,
             cache_stats,
-<<<<<<< HEAD
-            purge_mutex: Mutex::new(()),
-        };
-        let recovery_mode = RecoveryMode::from(engine.cfg.recovery_mode);
-        engine
-            .recover(recovery_mode)
-            .unwrap_or_else(|e| panic!("Recover raft log failed, error: {:?}", e));
-
-        FileEngine {
-            inner: Arc::new(engine),
-=======
             purge_mutex: Arc::new(Mutex::new(())),
->>>>>>> 098864b6
         }
     }
 
@@ -769,28 +574,6 @@
         raft_state.mut_hard_state().commit = index;
         self.put_raft_state(raft_group_id, &raft_state).unwrap();
     }
-<<<<<<< HEAD
-
-    pub fn all_raft_groups(&self) -> Vec<u64> {
-        let mut rafts = Vec::new();
-        for slot in &self.inner.memtables {
-            let memtables = slot.rl();
-            for raft in memtables.keys() {
-                rafts.push(*raft);
-            }
-        }
-        rafts
-    }
-
-    pub fn first_index(&self, raft_group_id: u64) -> Option<u64> {
-        self.inner.first_index(raft_group_id)
-    }
-
-    pub fn last_index(&self, raft_group_id: u64) -> Option<u64> {
-        self.inner.last_index(raft_group_id)
-    }
-=======
->>>>>>> 098864b6
 }
 
 impl RaftEngine for FileEngine {
@@ -853,26 +636,6 @@
     }
 
     fn gc(&self, raft_group_id: u64, _from: u64, to: u64) -> usize {
-<<<<<<< HEAD
-        self.inner.compact_to(raft_group_id, to) as usize
-    }
-
-    fn purge_expired_files(&self) -> Vec<u64> {
-        if let Ok(_x) = self.inner.purge_mutex.try_lock() {
-            if self.inner.needs_purge_log_files() {
-                let (rewrite_limit, compact_limit) = self.inner.latest_inactive_file_num();
-                let mut will_force_compact = Vec::new();
-                self.inner.regions_rewrite_or_force_compact(
-                    rewrite_limit,
-                    compact_limit,
-                    &mut will_force_compact,
-                );
-                self.inner.purge_expired_files().unwrap();
-                return will_force_compact;
-            }
-        }
-        vec![]
-=======
         self.compact_to(raft_group_id, to) as usize
     }
 
@@ -897,7 +660,6 @@
         info!("purged {} expired log files", purged);
 
         will_force_compact
->>>>>>> 098864b6
     }
 
     fn has_builtin_entry_cache(&self) -> bool {
@@ -1001,11 +763,7 @@
         engine.commit_to(1, 99);
         let count = engine.gc(1, 0, 100);
         assert_eq!(count, 100);
-<<<<<<< HEAD
-        assert!(!engine.inner.needs_purge_log_files());
-=======
         assert!(!engine.needs_purge_log_files());
->>>>>>> 098864b6
 
         // Append more logs to make total size greater than `purge_threshold`.
         for i in 100..250 {
@@ -1018,19 +776,11 @@
         let count = engine.gc(1, 0, 101);
         assert_eq!(count, 1);
         // Needs to purge because the total size is greater than `purge_threshold`.
-<<<<<<< HEAD
-        assert!(engine.inner.needs_purge_log_files());
-
-        let old_min_file_num = engine.inner.pipe_log.first_file_num();
-        let will_force_compact = engine.purge_expired_files();
-        let new_min_file_num = engine.inner.pipe_log.first_file_num();
-=======
         assert!(engine.needs_purge_log_files());
 
         let old_min_file_num = engine.pipe_log.first_file_num();
         let will_force_compact = engine.purge_expired_files();
         let new_min_file_num = engine.pipe_log.first_file_num();
->>>>>>> 098864b6
         // Some entries are rewritten.
         assert!(new_min_file_num > old_min_file_num);
         // No regions need to be force compacted because the threshold is not reached.
@@ -1043,17 +793,10 @@
         let count = engine.gc(1, 0, 102);
         assert_eq!(count, 1);
         // Needs to purge because the total size is greater than `purge_threshold`.
-<<<<<<< HEAD
-        assert!(engine.inner.needs_purge_log_files());
-        let old_min_file_num = engine.inner.pipe_log.first_file_num();
-        let will_force_compact = engine.purge_expired_files();
-        let new_min_file_num = engine.inner.pipe_log.first_file_num();
-=======
         assert!(engine.needs_purge_log_files());
         let old_min_file_num = engine.pipe_log.first_file_num();
         let will_force_compact = engine.purge_expired_files();
         let new_min_file_num = engine.pipe_log.first_file_num();
->>>>>>> 098864b6
         // No entries are rewritten.
         assert_eq!(new_min_file_num, old_min_file_num);
         // The region needs to be force compacted because the threshold is reached.
