--- conflicted
+++ resolved
@@ -359,126 +359,6 @@
         ENGINE_WRITE_SIZE_HISTOGRAM.observe(bytes as f64);
         Ok(bytes)
     }
-<<<<<<< HEAD
-}
-
-struct Workers {}
-
-// An internal structure for tests.
-struct EngineOptions {
-    listeners: Vec<Arc<dyn EventListener>>,
-}
-
-impl Default for EngineOptions {
-    fn default() -> EngineOptions {
-        EngineOptions { listeners: vec![] }
-    }
-}
-
-impl<E, W> Engine<E, W, FilePipeLog>
-where
-    E: Message + Clone,
-    W: EntryExt<E> + Clone + 'static,
-{
-    pub fn new(cfg: Config) -> Engine<E, W, FilePipeLog> {
-        let options = Default::default();
-        Self::with_options(cfg, options).unwrap()
-    }
-
-    fn with_options(cfg: Config, options: EngineOptions) -> Result<Engine<E, W, FilePipeLog>> {
-        let global_stats = Arc::new(GlobalStats::default());
-
-        let mut listeners = vec![Arc::new(PurgeHook::new()) as Arc<dyn EventListener>];
-        listeners.extend(options.listeners);
-        let pipe_log = FilePipeLog::open(&cfg, listeners.clone()).expect("Open raft log");
-
-        let memtables = {
-            let stats = global_stats.clone();
-            MemTableAccessor::<E, W>::new(Arc::new(move |id: u64| MemTable::new(id, stats.clone())))
-        };
-
-        let cfg = Arc::new(cfg);
-        let purge_manager = PurgeManager::new(
-            cfg.clone(),
-            memtables.clone(),
-            pipe_log.clone(),
-            global_stats.clone(),
-            listeners.clone(),
-        );
-
-        let mut engine = Engine {
-            cfg,
-            memtables,
-            pipe_log,
-            global_stats,
-            purge_manager,
-            workers: Arc::new(RwLock::new(Workers {})),
-            listeners,
-        };
-
-        engine.recover_from_queues()?;
-        Ok(engine)
-    }
-
-    fn recover_from_queues(&mut self) -> Result<()> {
-        let mut rewrite_memtables = MemTableAccessor::new(self.memtables.initializer.clone());
-        Self::recover(
-            &mut rewrite_memtables,
-            &mut self.pipe_log,
-            LogQueue::Rewrite,
-            RecoveryMode::TolerateCorruptedTailRecords,
-        )?;
-
-        Self::recover(
-            &mut self.memtables,
-            &mut self.pipe_log,
-            LogQueue::Append,
-            self.cfg.recovery_mode,
-        )?;
-
-        let ids = self.memtables.cleaned_region_ids();
-        for slot in rewrite_memtables.slots.into_iter() {
-            for (id, raft_rewrite) in mem::take(&mut *slot.wl()) {
-                if let Some(raft_append) = self.memtables.get(id) {
-                    raft_append.wl().merge_lower_prio(&mut *raft_rewrite.wl());
-                } else if !ids.contains(&id) {
-                    self.memtables.insert(id, raft_rewrite);
-                }
-            }
-        }
-
-        Ok(())
-    }
-
-    // Recover from disk.
-    fn recover(
-        memtables: &mut MemTableAccessor<E, W>,
-        pipe_log: &mut FilePipeLog,
-        queue: LogQueue,
-        recovery_mode: RecoveryMode,
-    ) -> Result<()> {
-        // Get first file number and last file number.
-        let first_file = pipe_log.first_file_id(queue);
-        let active_file = pipe_log.active_file_id(queue);
-        trace!("recovering queue {:?}", queue);
-
-        // Iterate and recover from files one by one.
-        let start = Instant::now();
-        let mut batches = Vec::new();
-        let mut file_id = first_file;
-        while file_id <= active_file {
-            pipe_log.read_file_for_recovery(queue, file_id, recovery_mode, &mut batches)?;
-            for mut batch in batches.drain(..) {
-                Self::apply_to_memtable(memtables, &mut batch, queue, file_id);
-            }
-            file_id = file_id.forward(1);
-        }
-        info!("Recover raft log takes {:?}", start.elapsed());
-        Ok(())
-    }
-}
-=======
->>>>>>> 2734e187
 
     /// Synchronize the Raft engine.
     pub fn sync(&self) -> Result<()> {
