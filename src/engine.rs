use std::io::BufRead;
use std::sync::atomic::{AtomicUsize, Ordering};
use std::sync::{Arc, Mutex, RwLock, RwLockWriteGuard};
use std::time::{Duration, Instant};
use std::{cmp, fmt, u64};

use crate::cache_evict::{
    CacheSubmitor, CacheTask, Runner as CacheEvictRunner, DEFAULT_CACHE_CHUNK_SIZE,
};
use crate::config::{Config, RecoveryMode};
use crate::log_batch::{
    self, Command, CompressionType, EntryExt, LogBatch, LogItemContent, OpType, CHECKSUM_LEN,
    HEADER_LEN,
};
use crate::memtable::{EntryIndex, MemTable};
<<<<<<< HEAD
use crate::pipe_log::{LogQueue, PipeLog, FILE_MAGIC_HEADER, VERSION};
=======
use crate::pipe_log::{FilePipeLog, PipeLog, FILE_MAGIC_HEADER, VERSION};
>>>>>>> 4012786b
use crate::util::{HandyRwLock, HashMap, Worker};
use crate::{codec, CacheStats, Result};
use protobuf::Message;

const SLOTS_COUNT: usize = 128;

// If a region has some very old raft logs less than this threshold,
// rewrite them to clean stale log files ASAP.
const REWRITE_ENTRY_COUNT_THRESHOLD: usize = 32;
const REWRITE_INACTIVE_RATIO: f64 = 0.7;
const FORCE_COMPACT_RATIO: f64 = 0.2;

// When add/delete a memtable, a write lock is required.
// We can use LRU cache or slots to reduce conflicts.
type MemTables<E, W> = HashMap<u64, Arc<RwLock<MemTable<E, W>>>>;
pub struct MemTableAccessor<E: Message, W: EntryExt<E>> {
    slots: Vec<Arc<RwLock<MemTables<E, W>>>>,
    creator: Arc<dyn Fn(u64) -> MemTable<E, W> + Send + Sync>,
}

impl<E, W> Clone for MemTableAccessor<E, W>
where
    E: Message,
    W: EntryExt<E>,
{
    fn clone(&self) -> Self {
        Self {
            slots: self.slots.clone(),
            creator: self.creator.clone(),
        }
    }
}

impl<E, W> MemTableAccessor<E, W>
where
    E: Message,
    W: EntryExt<E>,
{
    fn new(creator: Arc<dyn Fn(u64) -> MemTable<E, W> + Send + Sync>) -> MemTableAccessor<E, W> {
        let mut slots = Vec::with_capacity(SLOTS_COUNT);
        for _ in 0..SLOTS_COUNT {
            slots.push(Arc::new(RwLock::new(MemTables::default())));
        }
        MemTableAccessor { slots, creator }
    }

    pub fn get_or_insert(&self, raft_group_id: u64) -> Arc<RwLock<MemTable<E, W>>> {
        let mut memtables = self.slots[raft_group_id as usize % SLOTS_COUNT]
            .write()
            .unwrap();
        let memtable = memtables
            .entry(raft_group_id)
            .or_insert_with(|| Arc::new(RwLock::new((self.creator)(raft_group_id))));
        memtable.clone()
    }

    pub fn get(&self, raft_group_id: u64) -> Option<Arc<RwLock<MemTable<E, W>>>> {
        let memtables = self.slots[raft_group_id as usize % SLOTS_COUNT]
            .read()
            .unwrap();
        memtables.get(&raft_group_id).cloned()
    }

    pub fn remove(&self, raft_group_id: u64) {
        let mut memtables = self.slots[raft_group_id as usize % SLOTS_COUNT]
            .write()
            .unwrap();
        memtables.remove(&raft_group_id);
    }

    pub fn fold<B, F: Fn(B, &MemTable<E, W>) -> B>(&self, mut init: B, fold: F) -> B {
        for tables in &self.slots {
            for memtable in tables.rl().values() {
                init = fold(init, &*memtable.rl());
            }
        }
        init
    }

    pub fn collect<F: FnMut(&MemTable<E, W>) -> bool>(
        &self,
        mut condition: F,
    ) -> Vec<Arc<RwLock<MemTable<E, W>>>> {
        let mut memtables = Vec::new();
        for tables in &self.slots {
            memtables.extend(tables.rl().values().filter_map(|t| {
                if condition(&*t.rl()) {
                    return Some(t.clone());
                }
                None
            }));
        }
        memtables
    }
}

#[derive(Clone)]
pub struct Engine<E, W, P>
where
    E: Message,
    W: EntryExt<E>,
    P: PipeLog,
{
    cfg: Arc<Config>,
    memtables: MemTableAccessor<E, W>,
    pipe_log: P,
    cache_stats: Arc<SharedCacheStats>,

    workers: Arc<RwLock<Workers>>,

    // To protect concurrent calls of `purge_expired_files`.
    purge_mutex: Arc<Mutex<()>>,
}

impl<E, W, P> Engine<E, W, P>
where
    E: Message + Clone,
    W: EntryExt<E> + 'static,
    P: PipeLog,
{
    // Recover from disk.
    fn recover(
<<<<<<< HEAD
        queue: LogQueue,
        pipe_log: &PipeLog,
=======
        pipe_log: &mut P,
>>>>>>> 4012786b
        memtables: &MemTableAccessor<E, W>,
        recovery_mode: RecoveryMode,
    ) -> Result<()> {
        // Get first file number and last file number.
        let first_file_num = pipe_log.first_file_num(queue);
        let active_file_num = pipe_log.active_file_num(queue);

        // Iterate and recover from files one by one.
        let start = Instant::now();
        for file_num in first_file_num..=active_file_num {
            // Read a file.
            let content = pipe_log.read_whole_file(queue, file_num)?;

            // Verify file header.
            let mut buf = content.as_slice();
            if buf.len() < FILE_MAGIC_HEADER.len() || !buf.starts_with(FILE_MAGIC_HEADER) {
                if file_num != active_file_num {
                    error!("Raft log header is corrupted at {:?}.{}", queue, file_num);
                    return Err(box_err!("Raft log file header is corrupted"));
                } else {
                    // FIXME: write header.
                    pipe_log.truncate_active_log(0).unwrap();
                    break;
                }
            }

            // Iterate all LogBatch in one file.
            let start_ptr = buf.as_ptr();
            buf.consume(FILE_MAGIC_HEADER.len() + VERSION.len());
            let mut offset = (FILE_MAGIC_HEADER.len() + VERSION.len()) as u64;
            loop {
                match LogBatch::from_bytes(&mut buf, file_num, offset) {
                    Ok(Some(log_batch)) => {
                        let entries_size = log_batch.entries_size();
                        if let Some(tracker) = pipe_log.cache_submitor().get_cache_tracker(
                            file_num,
                            offset,
                            entries_size,
                        ) {
                            for item in &log_batch.items {
                                if let LogItemContent::Entries(ref entries) = item.content {
                                    entries.attach_cache_tracker(tracker.clone());
                                }
                            }
                        }
                        Self::apply_to_memtable(memtables, log_batch, file_num);
                        offset = (buf.as_ptr() as usize - start_ptr as usize) as u64;
                    }
                    Ok(None) => {
                        info!("Recovered raft log {:?}.{}.", queue, file_num);
                        break;
                    }
                    Err(e) => {
                        // There may be a pre-allocated space at the tail of the active log.
                        if file_num == active_file_num
                            && recovery_mode == RecoveryMode::TolerateCorruptedTailRecords
                        {
                            warn!(
                                "Raft log content is corrupted at {:?}.{}:{}, error: {}",
                                queue, file_num, offset, e
                            );
                            pipe_log.truncate_active_log(offset as usize).unwrap();
                            break;
                        }
                        error!(
                            "Raft log content is corrupted at {:?}.{}:{}, error: {}",
                            queue, file_num, offset, e
                        );
                        return Err(box_err!("Raft log content is corrupted"));
                    }
                }
            }
        }
        info!("Recover raft log takes {:?}", start.elapsed());
        Ok(())
    }

    fn apply_log_item_to_memtable(
        content: LogItemContent<E>,
        memtable: &mut MemTable<E, W>,
        file_num: u64,
    ) {
        match content {
            LogItemContent::Entries(entries_to_add) => {
                memtable.append(
                    entries_to_add.entries,
                    entries_to_add.entries_index.into_inner(),
                );
            }
            LogItemContent::Command(Command::Clean) => {
                memtable.remove();
            }
            LogItemContent::Command(Command::Compact { index }) => {
                memtable.compact_to(index);
            }
            LogItemContent::Kv(kv) => match kv.op_type {
                OpType::Put => memtable.put(kv.key, kv.value.unwrap(), file_num),
                OpType::Del => memtable.delete(kv.key.as_slice()),
            },
        }
    }

    fn apply_to_memtable(
        memtables: &MemTableAccessor<E, W>,
        log_batch: LogBatch<E, W>,
        file_num: u64,
    ) {
        for item in log_batch.items {
            let m = memtables.get_or_insert(item.raft_group_id);
            Self::apply_log_item_to_memtable(item.content, &mut *m.wl(), file_num);
        }
    }

    // Returns (`latest_needs_rewrite`, `latest_needs_force_compact`).
    fn latest_inactive_file_num(&self) -> (u64, u64) {
        let total_size = self.pipe_log.total_size() as f64;
        let rewrite_limit = (total_size * (1.0 - REWRITE_INACTIVE_RATIO)) as usize;
        let compact_limit = (total_size * (1.0 - FORCE_COMPACT_RATIO)) as usize;
        let latest_needs_rewrite = self.pipe_log.latest_file_before(rewrite_limit);
        let latest_needs_compact = self.pipe_log.latest_file_before(compact_limit);
        (latest_needs_rewrite, latest_needs_compact)
    }

    fn regions_rewrite_or_force_compact(
        &self,
        rewrite_latest_file_num: u64,
        compact_latest_file_num: u64,
        will_force_compact: &mut Vec<u64>,
    ) {
        assert!(compact_latest_file_num <= rewrite_latest_file_num);
        let memtables = self.memtables.collect(|t| {
            let min_file_num = t.min_file_num().unwrap_or(u64::MAX);
            if min_file_num <= compact_latest_file_num
                && t.entries_count() > REWRITE_ENTRY_COUNT_THRESHOLD
            {
                will_force_compact.push(t.region_id());
                return false;
            }
            min_file_num <= rewrite_latest_file_num
        });

        let mut cache = HashMap::default();
        for m in memtables {
            let memtable = m.wl();
            let region_id = memtable.region_id();

            let entries_count = memtable.entries_count();
            if entries_count > REWRITE_ENTRY_COUNT_THRESHOLD {
                continue;
            }

            // TODO: maybe it's not necessary to rewrite all logs for a region.
            let mut ents = Vec::with_capacity(entries_count);
            let mut ents_idx = Vec::with_capacity(entries_count);
            memtable.fetch_all(&mut ents, &mut ents_idx);
            let mut all_ents = Vec::with_capacity(entries_count);
            for ei in ents_idx {
                let e = self.read_entry_from_file(&ei, Some(&mut cache)).unwrap();
                all_ents.push(e);
            }
            all_ents.extend(ents.into_iter());

            let mut kvs = Vec::new();
            memtable.fetch_all_kvs(&mut kvs);
            self.rewrite(region_id, all_ents, kvs, memtable).unwrap();
        }
    }

    // Write a batch needs 3 steps:
    // 1. find all involved raft groups and then lock their memtables;
    // 2. append the log batch to pipe log;
    // 3. update all involved memtables.
    // The lock logic is a little complex. However it's necessary because
    // 1. "Inactive log rewrite" needs to keep logs on pipe log order;
    // 2. Users can call `append` on one raft group concurrently.
    // Maybe we can improve the implement of "inactive log rewrite" and
    // forbid concurrent `append` to remove locks here.
    fn write_impl(&self, log_batch: &mut LogBatch<E, W>, sync: bool) -> Result<usize> {
        let mut rafts = Vec::with_capacity(log_batch.items.len());
        for raft in log_batch.items.iter().map(|item| item.raft_group_id) {
            rafts.push(raft);
        }
        rafts.sort();
        rafts.dedup();

        let mut memtables = Vec::with_capacity(rafts.len());
        let mut locked = Vec::with_capacity(rafts.len());
        for raft in &rafts {
            memtables.push(self.memtables.get_or_insert(*raft));
            let x = memtables.last_mut().unwrap().wl();
            unsafe {
                // Unsafe block because `locked` has mutable references to `memtables`.
                let x: RwLockWriteGuard<'static, MemTable<E, W>> = std::mem::transmute(x);
                locked.push(x);
            }
        }

        let mut file_num = 0;
        let bytes = self.pipe_log.write(log_batch, sync, &mut file_num)?;
        if file_num > 0 {
            for item in log_batch.items.drain(..) {
                let offset = rafts.binary_search(&item.raft_group_id).unwrap();
                let m = &mut locked[offset];
                Self::apply_log_item_to_memtable(item.content, &mut *m, file_num);
            }
        }
        for memtable in locked {
            if memtable.uninitialized() {
                self.memtables.remove(memtable.region_id());
            }
        }
        Ok(bytes)
    }

    fn rewrite(
        &self,
        raft_group_id: u64,
        entries: Vec<E>,
        kvs: Vec<(Vec<u8>, Vec<u8>)>,
        mut m: RwLockWriteGuard<MemTable<E, W>>,
    ) -> Result<()> {
        let mut log_batch = LogBatch::<E, W>::new();
        log_batch.add_command(raft_group_id, Command::Clean);
        log_batch.add_entries(raft_group_id, entries);
        for (k, v) in kvs {
            log_batch.put(raft_group_id, k, v);
        }

        let mut file_num = 0;
        self.pipe_log.write(&log_batch, false, &mut file_num)?;
        if file_num > 0 {
            for item in log_batch.items {
                Self::apply_log_item_to_memtable(item.content, &mut *m, file_num);
            }
        }
        Ok(())
    }

    fn read_entry_from_file(
        &self,
        entry_index: &EntryIndex,
        _: Option<&mut HashMap<(u64, u64), Vec<u8>>>,
    ) -> Result<E> {
        let queue = entry_index.queue;
        let file_num = entry_index.file_num;
        let base_offset = entry_index.base_offset;
        let batch_len = entry_index.batch_len;
        let offset = entry_index.offset;
        let len = entry_index.len;

        let entry_content = match entry_index.compression_type {
            CompressionType::None => {
                let offset = base_offset + offset;
                self.pipe_log.fread(queue, file_num, offset, len)?
            }
            CompressionType::Lz4 => {
                let read_len = batch_len + HEADER_LEN as u64;
                let compressed = self
                    .pipe_log
                    .fread(queue, file_num, base_offset, read_len)?;
                let mut reader = compressed.as_ref();
                let header = codec::decode_u64(&mut reader)?;
                assert_eq!(header >> 8, batch_len);

                log_batch::test_batch_checksum(reader)?;
                let buf = log_batch::decompress(&reader[..batch_len as usize - CHECKSUM_LEN]);
                let start = offset as usize - HEADER_LEN;
                let end = (offset + len) as usize - HEADER_LEN;
                buf[start..end].to_vec()
            }
        };

        let mut e = E::new();
        e.merge_from_bytes(&entry_content)?;
        assert_eq!(W::index(&e), entry_index.index);
        Ok(e)
    }

    fn needs_purge_log_files(&self) -> bool {
        let total_size = self.pipe_log.total_size();
        let purge_threshold = self.cfg.purge_threshold.0 as usize;
        total_size > purge_threshold
    }
}

#[derive(Default)]
pub struct SharedCacheStats {
    hit: AtomicUsize,
    miss: AtomicUsize,
    cache_size: AtomicUsize,
}

impl SharedCacheStats {
    pub fn sub_mem_change(&self, bytes: usize) {
        self.cache_size.fetch_sub(bytes, Ordering::Release);
    }
    pub fn add_mem_change(&self, bytes: usize) {
        self.cache_size.fetch_add(bytes, Ordering::Release);
    }
    pub fn hit_cache(&self, count: usize) {
        self.hit.fetch_add(count, Ordering::Relaxed);
    }
    pub fn miss_cache(&self, count: usize) {
        self.miss.fetch_add(count, Ordering::Relaxed);
    }

    pub fn hit_times(&self) -> usize {
        self.hit.load(Ordering::Relaxed)
    }
    pub fn miss_times(&self) -> usize {
        self.miss.load(Ordering::Relaxed)
    }
    pub fn cache_size(&self) -> usize {
        self.cache_size.load(Ordering::Acquire)
    }

    #[cfg(test)]
    pub fn reset(&self) {
        self.hit.store(0, Ordering::Relaxed);
        self.miss.store(0, Ordering::Relaxed);
        self.cache_size.store(0, Ordering::Relaxed);
    }
}

struct Workers {
    cache_evict: Worker<CacheTask>,
}

impl<E, W, P> fmt::Debug for Engine<E, W, P>
where
    E: Message,
    W: EntryExt<E>,
    P: PipeLog,
{
    fn fmt(&self, f: &mut fmt::Formatter<'_>) -> fmt::Result {
        write!(f, "FileEngine dir: {}", self.cfg.dir)
    }
}

impl<E, W> Engine<E, W, FilePipeLog>
where
    E: Message + Clone,
    W: EntryExt<E> + 'static,
{
<<<<<<< HEAD
    fn new_impl(cfg: Config, chunk_limit: usize) -> Result<FileEngine<E, W>> {
=======
    pub fn new_impl(cfg: Config, chunk_limit: usize) -> Engine<E, W, FilePipeLog> {
>>>>>>> 4012786b
        let cache_limit = cfg.cache_limit.0 as usize;
        let cache_stats = Arc::new(SharedCacheStats::default());

        let mut cache_evict_worker = Worker::new("cache_evict".to_owned(), None);

<<<<<<< HEAD
        let pipe_log = PipeLog::open(
=======
        let mut pipe_log = FilePipeLog::open(
>>>>>>> 4012786b
            &cfg,
            CacheSubmitor::new(
                cache_limit,
                chunk_limit,
                cache_evict_worker.scheduler(),
                cache_stats.clone(),
            ),
        )
        .expect("Open raft log");
        pipe_log.cache_submitor().block_on_full();

        let memtables = {
            let stats = cache_stats.clone();
            MemTableAccessor::<E, W>::new(Arc::new(move |id: u64| {
                MemTable::new(id, cache_limit, stats.clone())
            }))
        };

        let cache_evict_runner = CacheEvictRunner::new(
            cache_limit,
            cache_stats.clone(),
            chunk_limit,
            memtables.clone(),
            pipe_log.clone(),
        );
        cache_evict_worker.start(cache_evict_runner, Some(Duration::from_secs(1)));

        let recovery_mode = cfg.recovery_mode;
<<<<<<< HEAD
        FileEngine::recover(
            LogQueue::Rewrite,
            &pipe_log,
            &memtables,
            RecoveryMode::TolerateCorruptedTailRecords,
        )?;
        FileEngine::recover(LogQueue::Append, &pipe_log, &memtables, recovery_mode)?;
        pipe_log.cache_submitor().nonblock_on_full();

        Ok(FileEngine {
=======
        Engine::recover(&mut pipe_log, &memtables, recovery_mode).unwrap();
        pipe_log.cache_submitor().nonblock_on_full();

        Engine {
>>>>>>> 4012786b
            cfg: Arc::new(cfg),
            memtables,
            pipe_log,
            cache_stats,
            workers: Arc::new(RwLock::new(Workers {
                cache_evict: cache_evict_worker,
            })),
            purge_mutex: Arc::new(Mutex::new(())),
        })
    }

<<<<<<< HEAD
    pub fn new(cfg: Config) -> FileEngine<E, W> {
        Self::new_impl(cfg, DEFAULT_CACHE_CHUNK_SIZE).unwrap()
=======
    pub fn new(cfg: Config) -> Engine<E, W, FilePipeLog> {
        Self::new_impl(cfg, DEFAULT_CACHE_CHUNK_SIZE)
>>>>>>> 4012786b
    }
}

impl<E, W, P> Engine<E, W, P>
where
    E: Message + Clone,
    W: EntryExt<E> + 'static,
    P: PipeLog + 'static,
{
    /// Synchronize the Raft engine.
    pub fn sync(&self) -> Result<()> {
        self.pipe_log.sync()
    }

    pub fn put(&self, region_id: u64, key: &[u8], value: &[u8]) -> Result<()> {
        let mut log_batch = LogBatch::new();
        log_batch.put(region_id, key.to_vec(), value.to_vec());
        self.write(&mut log_batch, false).map(|_| ())
    }

    pub fn put_msg<M: protobuf::Message>(&self, region_id: u64, key: &[u8], m: &M) -> Result<()> {
        let mut log_batch = LogBatch::new();
        log_batch.put_msg(region_id, key.to_vec(), m)?;
        self.write(&mut log_batch, false).map(|_| ())
    }

    pub fn get(&self, region_id: u64, key: &[u8]) -> Result<Option<Vec<u8>>> {
        let memtable = self.memtables.get(region_id);
        Ok(memtable.and_then(|t| t.rl().get(key)))
    }

    pub fn get_msg<M: protobuf::Message>(&self, region_id: u64, key: &[u8]) -> Result<Option<M>> {
        match self.get(region_id, key)? {
            Some(value) => {
                let mut m = M::new();
                m.merge_from_bytes(&value)?;
                Ok(Some(m))
            }
            None => Ok(None),
        }
    }

    pub fn get_entry(&self, region_id: u64, log_idx: u64) -> Result<Option<E>> {
        // Fetch from cache
        let entry_idx = {
            if let Some(memtable) = self.memtables.get(region_id) {
                match memtable.rl().get_entry(log_idx) {
                    (Some(entry), _) => return Ok(Some(entry)),
                    (None, Some(idx)) => idx,
                    (None, None) => return Ok(None),
                }
            } else {
                return Ok(None);
            }
        };

        // Read from file
        let entry = self.read_entry_from_file(&entry_idx, None)?;
        Ok(Some(entry))
    }

    /// Purge expired logs files and return a set of Raft group ids
    /// which needs to be compacted ASAP.
    pub fn purge_expired_files(&self) -> Result<Vec<u64>> {
        let _purge_mutex = match self.purge_mutex.try_lock() {
            Ok(locked) if self.needs_purge_log_files() => locked,
            _ => return Ok(vec![]),
        };

        let (rewrite_limit, compact_limit) = self.latest_inactive_file_num();
        let mut will_force_compact = Vec::new();
        self.regions_rewrite_or_force_compact(
            rewrite_limit,
            compact_limit,
            &mut will_force_compact,
        );

        let min_file_num = self.memtables.fold(u64::MAX, |min, t| {
            cmp::min(min, t.min_file_num().unwrap_or(u64::MAX))
        });
        let purged = self.pipe_log.purge_to(min_file_num)?;
        info!("purged {} expired log files", purged);

        Ok(will_force_compact)
    }

    /// Return count of fetched entries.
    pub fn fetch_entries_to(
        &self,
        region_id: u64,
        begin: u64,
        end: u64,
        max_size: Option<usize>,
        vec: &mut Vec<E>,
    ) -> Result<usize> {
        if let Some(memtable) = self.memtables.get(region_id) {
            let memtable = memtable.rl();
            let mut entries = Vec::with_capacity((end - begin) as usize);
            let mut entries_idx = Vec::with_capacity((end - begin) as usize);
            memtable.fetch_entries_to(begin, end, max_size, &mut entries, &mut entries_idx)?;
            let count = entries.len() + entries_idx.len();
            for idx in &entries_idx {
                let e = self.read_entry_from_file(idx, None)?;
                vec.push(e);
            }
            vec.extend(entries.into_iter());
            return Ok(count);
        }
        Ok(0)
    }

    pub fn first_index(&self, region_id: u64) -> Option<u64> {
        if let Some(memtable) = self.memtables.get(region_id) {
            return memtable.rl().first_index();
        }
        None
    }

    pub fn last_index(&self, region_id: u64) -> Option<u64> {
        if let Some(memtable) = self.memtables.get(region_id) {
            return memtable.rl().last_index();
        }
        None
    }

    /// Like `cut_logs` but the range could be very large. Return the deleted count.
    /// Generally, `from` can be passed in `0`.
    pub fn compact_to(&self, region_id: u64, index: u64) -> u64 {
        let first_index = match self.first_index(region_id) {
            Some(index) => index,
            None => return 0,
        };

        let mut log_batch = LogBatch::new();
        log_batch.add_command(region_id, Command::Compact { index });
        self.write(&mut log_batch, false).map(|_| ()).unwrap();

        self.first_index(region_id).unwrap_or(index) - first_index
    }

    pub fn compact_cache_to(&self, region_id: u64, index: u64) {
        if let Some(memtable) = self.memtables.get(region_id) {
            memtable.wl().compact_cache_to(index);
        }
    }

    /// Write the content of LogBatch into the engine and return written bytes.
    /// If set sync true, the data will be persisted on disk by `fsync`.
    pub fn write(&self, log_batch: &mut LogBatch<E, W>, sync: bool) -> Result<usize> {
        self.write_impl(log_batch, sync)
    }

    /// Flush stats about EntryCache.
    pub fn flush_stats(&self) -> CacheStats {
        CacheStats {
            hit: self.cache_stats.hit.swap(0, Ordering::SeqCst),
            miss: self.cache_stats.miss.swap(0, Ordering::SeqCst),
            cache_size: self.cache_stats.cache_size.load(Ordering::SeqCst),
        }
    }

    /// Stop background thread which will keep trying evict caching.
    pub fn stop(&self) {
        let mut workers = self.workers.wl();
        workers.cache_evict.stop();
    }
}

#[cfg(test)]
mod tests {
    use super::*;
    use crate::pipe_log::FilePipeLog;
    use crate::util::ReadableSize;
    use raft::eraftpb::Entry;

    impl EntryExt<Entry> for Entry {
        fn index(e: &Entry) -> u64 {
            e.get_index()
        }
    }

    type RaftLogEngine = Engine<Entry, Entry, FilePipeLog>;
    impl RaftLogEngine {
        fn append(&self, raft_group_id: u64, entries: Vec<Entry>) -> Result<usize> {
            let mut batch = LogBatch::default();
            batch.add_entries(raft_group_id, entries);
            self.write(&mut batch, false)
        }
    }

    fn append_log(engine: &RaftLogEngine, raft: u64, entry: &Entry) {
        engine.append(raft, vec![entry.clone()]).unwrap();
    }

    #[test]
    fn test_get_entry_from_file() {
        let normal_batch_size = 10;
        let compressed_batch_size = 5120;
        for &entry_size in &[normal_batch_size, compressed_batch_size] {
            let dir = tempfile::Builder::new()
                .prefix("test_get_entry_from_file")
                .tempdir()
                .unwrap();

            let mut cfg = Config::default();
            cfg.dir = dir.path().to_str().unwrap().to_owned();

            let engine = Engine::<Entry, Entry, FilePipeLog>::new(cfg.clone());
            let mut entry = Entry::new();
            entry.set_data(vec![b'x'; entry_size]);
            for i in 10..20 {
                entry.set_index(i);
                engine.append(i, vec![entry.clone()]).unwrap();
                entry.set_index(i + 1);
                engine.append(i, vec![entry.clone()]).unwrap();
            }

            for i in 10..20 {
                // Test get_entry from cache.
                entry.set_index(i + 1);
                assert_eq!(engine.get_entry(i, i + 1).unwrap(), Some(entry.clone()));

                // Test get_entry from file.
                entry.set_index(i);
                assert_eq!(engine.get_entry(i, i).unwrap(), Some(entry.clone()));
            }

            drop(engine);

            // Recover the engine.
            let engine = Engine::<Entry, Entry, FilePipeLog>::new(cfg.clone());
            for i in 10..20 {
                entry.set_index(i + 1);
                assert_eq!(engine.get_entry(i, i + 1).unwrap(), Some(entry.clone()));

                entry.set_index(i);
                assert_eq!(engine.get_entry(i, i).unwrap(), Some(entry.clone()));
            }
        }
    }

    // Test whether GC works fine or not, and purge should be triggered correctly.
    #[test]
    fn test_gc_and_purge() {
        let dir = tempfile::Builder::new()
            .prefix("test_gc_and_purge")
            .tempdir()
            .unwrap();

        let mut cfg = Config::default();
        cfg.dir = dir.path().to_str().unwrap().to_owned();
        cfg.target_file_size = ReadableSize::kb(5);
        cfg.purge_threshold = ReadableSize::kb(150);

        let engine = Engine::<Entry, Entry, FilePipeLog>::new(cfg.clone());
        let mut entry = Entry::new();
        entry.set_data(vec![b'x'; 1024]);
        for i in 0..100 {
            entry.set_index(i);
            append_log(&engine, 1, &entry);
        }

        // GC all log entries. Won't trigger purge because total size is not enough.
        let count = engine.compact_to(1, 100);
        assert_eq!(count, 100);
        assert!(!engine.needs_purge_log_files());

        // Append more logs to make total size greater than `purge_threshold`.
        for i in 100..250 {
            entry.set_index(i);
            append_log(&engine, 1, &entry);
        }

        // GC first 101 log entries.
        let count = engine.compact_to(1, 101);
        assert_eq!(count, 1);
        // Needs to purge because the total size is greater than `purge_threshold`.
        assert!(engine.needs_purge_log_files());

        let old_min_file_num = engine.pipe_log.first_file_num();
        let will_force_compact = engine.purge_expired_files().unwrap();
        let new_min_file_num = engine.pipe_log.first_file_num();
        // Some entries are rewritten.
        assert!(new_min_file_num > old_min_file_num);
        // No regions need to be force compacted because the threshold is not reached.
        assert!(will_force_compact.is_empty());
        // After purge, entries and raft state are still available.
        assert!(engine.get_entry(1, 101).unwrap().is_some());

        let count = engine.compact_to(1, 102);
        assert_eq!(count, 1);
        // Needs to purge because the total size is greater than `purge_threshold`.
        assert!(engine.needs_purge_log_files());
        let old_min_file_num = engine.pipe_log.first_file_num();
        let will_force_compact = engine.purge_expired_files().unwrap();
        let new_min_file_num = engine.pipe_log.first_file_num();
        // No entries are rewritten.
        assert_eq!(new_min_file_num, old_min_file_num);
        // The region needs to be force compacted because the threshold is reached.
        assert!(!will_force_compact.is_empty());
        assert_eq!(will_force_compact[0], 1);
    }

    #[test]
    fn test_cache_limit() {
        let dir = tempfile::Builder::new()
            .prefix("test_recover_with_cache_limit")
            .tempdir()
            .unwrap();

        let mut cfg = Config::default();
        cfg.dir = dir.path().to_str().unwrap().to_owned();
        cfg.purge_threshold = ReadableSize::mb(70);
        cfg.target_file_size = ReadableSize::mb(8);
        cfg.cache_limit = ReadableSize::mb(10);

        let engine = Engine::<Entry, Entry, FilePipeLog>::new_impl(cfg.clone(), 512 * 1024);

        // Append some entries with total size 100M.
        let mut entry = Entry::new();
        entry.set_data(vec![b'x'; 1024]);
        for idx in 1..=10 {
            for raft_id in 1..=10000 {
                entry.set_index(idx);
                append_log(&engine, raft_id, &entry);
            }
        }

        let cache_size = engine.cache_stats.cache_size();
        assert!(cache_size <= 10 * 1024 * 1024);

        // Recover from log files.
        engine.stop();
        drop(engine);
        let engine = Engine::<Entry, Entry, FilePipeLog>::new_impl(cfg.clone(), 512 * 1024);
        let cache_size = engine.cache_stats.cache_size();
        assert!(cache_size <= 10 * 1024 * 1024);

        // Rewrite inactive logs.
        for raft_id in 1..=10000 {
            engine.compact_to(raft_id, 8);
        }
        let ret = engine.purge_expired_files().unwrap();
        if !ret.is_empty() {
            for x in ret.iter() {
                println!("region: {}", *x);
            }
        }
        assert!(ret.is_empty());
        let cache_size = engine.cache_stats.cache_size();
        assert!(cache_size <= 10 * 1024 * 1024);
    }
}<|MERGE_RESOLUTION|>--- conflicted
+++ resolved
@@ -13,11 +13,7 @@
     HEADER_LEN,
 };
 use crate::memtable::{EntryIndex, MemTable};
-<<<<<<< HEAD
-use crate::pipe_log::{LogQueue, PipeLog, FILE_MAGIC_HEADER, VERSION};
-=======
-use crate::pipe_log::{FilePipeLog, PipeLog, FILE_MAGIC_HEADER, VERSION};
->>>>>>> 4012786b
+use crate::pipe_log::{GenericPipeLog, LogQueue, PipeLog, FILE_MAGIC_HEADER, VERSION};
 use crate::util::{HandyRwLock, HashMap, Worker};
 use crate::{codec, CacheStats, Result};
 use protobuf::Message;
@@ -119,7 +115,7 @@
 where
     E: Message,
     W: EntryExt<E>,
-    P: PipeLog,
+    P: GenericPipeLog,
 {
     cfg: Arc<Config>,
     memtables: MemTableAccessor<E, W>,
@@ -136,16 +132,12 @@
 where
     E: Message + Clone,
     W: EntryExt<E> + 'static,
-    P: PipeLog,
+    P: GenericPipeLog,
 {
     // Recover from disk.
     fn recover(
-<<<<<<< HEAD
         queue: LogQueue,
-        pipe_log: &PipeLog,
-=======
-        pipe_log: &mut P,
->>>>>>> 4012786b
+        pipe_log: &P,
         memtables: &MemTableAccessor<E, W>,
         recovery_mode: RecoveryMode,
     ) -> Result<()> {
@@ -166,8 +158,7 @@
                     error!("Raft log header is corrupted at {:?}.{}", queue, file_num);
                     return Err(box_err!("Raft log file header is corrupted"));
                 } else {
-                    // FIXME: write header.
-                    pipe_log.truncate_active_log(0).unwrap();
+                    pipe_log.truncate_active_log(queue, Some(0)).unwrap();
                     break;
                 }
             }
@@ -207,7 +198,7 @@
                                 "Raft log content is corrupted at {:?}.{}:{}, error: {}",
                                 queue, file_num, offset, e
                             );
-                            pipe_log.truncate_active_log(offset as usize).unwrap();
+                            pipe_log.truncate_active_log(queue, Some(offset as usize))?;
                             break;
                         }
                         error!(
@@ -478,33 +469,25 @@
 where
     E: Message,
     W: EntryExt<E>,
-    P: PipeLog,
+    P: GenericPipeLog,
 {
     fn fmt(&self, f: &mut fmt::Formatter<'_>) -> fmt::Result {
-        write!(f, "FileEngine dir: {}", self.cfg.dir)
-    }
-}
-
-impl<E, W> Engine<E, W, FilePipeLog>
+        write!(f, "Engine dir: {}", self.cfg.dir)
+    }
+}
+
+impl<E, W> Engine<E, W, PipeLog>
 where
     E: Message + Clone,
     W: EntryExt<E> + 'static,
 {
-<<<<<<< HEAD
-    fn new_impl(cfg: Config, chunk_limit: usize) -> Result<FileEngine<E, W>> {
-=======
-    pub fn new_impl(cfg: Config, chunk_limit: usize) -> Engine<E, W, FilePipeLog> {
->>>>>>> 4012786b
+    fn new_impl(cfg: Config, chunk_limit: usize) -> Result<Engine<E, W, PipeLog>> {
         let cache_limit = cfg.cache_limit.0 as usize;
         let cache_stats = Arc::new(SharedCacheStats::default());
 
         let mut cache_evict_worker = Worker::new("cache_evict".to_owned(), None);
 
-<<<<<<< HEAD
         let pipe_log = PipeLog::open(
-=======
-        let mut pipe_log = FilePipeLog::open(
->>>>>>> 4012786b
             &cfg,
             CacheSubmitor::new(
                 cache_limit,
@@ -533,23 +516,16 @@
         cache_evict_worker.start(cache_evict_runner, Some(Duration::from_secs(1)));
 
         let recovery_mode = cfg.recovery_mode;
-<<<<<<< HEAD
-        FileEngine::recover(
+        Engine::recover(
             LogQueue::Rewrite,
             &pipe_log,
             &memtables,
             RecoveryMode::TolerateCorruptedTailRecords,
         )?;
-        FileEngine::recover(LogQueue::Append, &pipe_log, &memtables, recovery_mode)?;
+        Engine::recover(LogQueue::Append, &pipe_log, &memtables, recovery_mode)?;
         pipe_log.cache_submitor().nonblock_on_full();
 
-        Ok(FileEngine {
-=======
-        Engine::recover(&mut pipe_log, &memtables, recovery_mode).unwrap();
-        pipe_log.cache_submitor().nonblock_on_full();
-
-        Engine {
->>>>>>> 4012786b
+        Ok(Engine {
             cfg: Arc::new(cfg),
             memtables,
             pipe_log,
@@ -561,13 +537,8 @@
         })
     }
 
-<<<<<<< HEAD
-    pub fn new(cfg: Config) -> FileEngine<E, W> {
+    pub fn new(cfg: Config) -> Engine<E, W, PipeLog> {
         Self::new_impl(cfg, DEFAULT_CACHE_CHUNK_SIZE).unwrap()
-=======
-    pub fn new(cfg: Config) -> Engine<E, W, FilePipeLog> {
-        Self::new_impl(cfg, DEFAULT_CACHE_CHUNK_SIZE)
->>>>>>> 4012786b
     }
 }
 
@@ -575,11 +546,11 @@
 where
     E: Message + Clone,
     W: EntryExt<E> + 'static,
-    P: PipeLog + 'static,
+    P: GenericPipeLog + 'static,
 {
     /// Synchronize the Raft engine.
     pub fn sync(&self) -> Result<()> {
-        self.pipe_log.sync()
+        self.pipe_log.sync(LogQueue::Append)
     }
 
     pub fn put(&self, region_id: u64, key: &[u8], value: &[u8]) -> Result<()> {
@@ -739,7 +710,6 @@
 #[cfg(test)]
 mod tests {
     use super::*;
-    use crate::pipe_log::FilePipeLog;
     use crate::util::ReadableSize;
     use raft::eraftpb::Entry;
 
@@ -749,7 +719,7 @@
         }
     }
 
-    type RaftLogEngine = Engine<Entry, Entry, FilePipeLog>;
+    type RaftLogEngine = Engine<Entry, Entry>;
     impl RaftLogEngine {
         fn append(&self, raft_group_id: u64, entries: Vec<Entry>) -> Result<usize> {
             let mut batch = LogBatch::default();
@@ -775,7 +745,7 @@
             let mut cfg = Config::default();
             cfg.dir = dir.path().to_str().unwrap().to_owned();
 
-            let engine = Engine::<Entry, Entry, FilePipeLog>::new(cfg.clone());
+            let engine = Engine::<Entry, Entry>::new(cfg.clone());
             let mut entry = Entry::new();
             entry.set_data(vec![b'x'; entry_size]);
             for i in 10..20 {
@@ -798,7 +768,7 @@
             drop(engine);
 
             // Recover the engine.
-            let engine = Engine::<Entry, Entry, FilePipeLog>::new(cfg.clone());
+            let engine = Engine::<Entry, Entry>::new(cfg.clone());
             for i in 10..20 {
                 entry.set_index(i + 1);
                 assert_eq!(engine.get_entry(i, i + 1).unwrap(), Some(entry.clone()));
@@ -822,7 +792,7 @@
         cfg.target_file_size = ReadableSize::kb(5);
         cfg.purge_threshold = ReadableSize::kb(150);
 
-        let engine = Engine::<Entry, Entry, FilePipeLog>::new(cfg.clone());
+        let engine = Engine::<Entry, Entry>::new(cfg.clone());
         let mut entry = Entry::new();
         entry.set_data(vec![b'x'; 1024]);
         for i in 0..100 {
@@ -884,7 +854,7 @@
         cfg.target_file_size = ReadableSize::mb(8);
         cfg.cache_limit = ReadableSize::mb(10);
 
-        let engine = Engine::<Entry, Entry, FilePipeLog>::new_impl(cfg.clone(), 512 * 1024);
+        let engine = Engine::<Entry, Entry>::new_impl(cfg.clone(), 512 * 1024);
 
         // Append some entries with total size 100M.
         let mut entry = Entry::new();
@@ -902,7 +872,7 @@
         // Recover from log files.
         engine.stop();
         drop(engine);
-        let engine = Engine::<Entry, Entry, FilePipeLog>::new_impl(cfg.clone(), 512 * 1024);
+        let engine = Engine::<Entry, Entry>::new_impl(cfg.clone(), 512 * 1024);
         let cache_size = engine.cache_stats.cache_size();
         assert!(cache_size <= 10 * 1024 * 1024);
 
