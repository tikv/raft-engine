use std::io::BufRead;
use std::sync::{Arc, RwLock};
use std::time::{Duration, Instant};
use std::{fmt, u64};

use log::{info, warn};
use protobuf::Message;

use crate::cache_evict::{
    CacheSubmitor, CacheTask, Runner as CacheEvictRunner, DEFAULT_CACHE_CHUNK_SIZE,
};
use crate::config::{Config, RecoveryMode};
use crate::log_batch::{
    self, Command, CompressionType, EntryExt, LogBatch, LogItemContent, OpType, CHECKSUM_LEN,
    HEADER_LEN,
};
use crate::memtable::{EntryIndex, MemTable};
use crate::pipe_log::{GenericPipeLog, LogQueue, PipeLog, FILE_MAGIC_HEADER, VERSION};
use crate::purge::PurgeManager;
use crate::util::{HandyRwLock, HashMap, Worker};
use crate::{codec, CacheStats, GlobalStats, Result};

const SLOTS_COUNT: usize = 128;

// When add/delete a memtable, a write lock is required.
// We can use LRU cache or slots to reduce conflicts.
type MemTables<E, W> = HashMap<u64, Arc<RwLock<MemTable<E, W>>>>;

pub struct MemTableAccessor<E: Message + Clone, W: EntryExt<E>> {
    slots: Vec<Arc<RwLock<MemTables<E, W>>>>,
    creator: Arc<dyn Fn(u64) -> MemTable<E, W> + Send + Sync>,
}

impl<E, W> Clone for MemTableAccessor<E, W>
where
    E: Message + Clone,
    W: EntryExt<E>,
{
    fn clone(&self) -> Self {
        Self {
            slots: self.slots.clone(),
            creator: self.creator.clone(),
        }
    }
}

impl<E, W> MemTableAccessor<E, W>
where
    E: Message + Clone,
    W: EntryExt<E>,
{
    pub fn new(
        creator: Arc<dyn Fn(u64) -> MemTable<E, W> + Send + Sync>,
    ) -> MemTableAccessor<E, W> {
        let mut slots = Vec::with_capacity(SLOTS_COUNT);
        for _ in 0..SLOTS_COUNT {
            slots.push(Arc::new(RwLock::new(MemTables::default())));
        }
        MemTableAccessor { slots, creator }
    }

    pub fn get_or_insert(&self, raft_group_id: u64) -> Arc<RwLock<MemTable<E, W>>> {
        let mut memtables = self.slots[raft_group_id as usize % SLOTS_COUNT]
            .write()
            .unwrap();
        let memtable = memtables
            .entry(raft_group_id)
            .or_insert_with(|| Arc::new(RwLock::new((self.creator)(raft_group_id))));
        memtable.clone()
    }

    pub fn get(&self, raft_group_id: u64) -> Option<Arc<RwLock<MemTable<E, W>>>> {
        let memtables = self.slots[raft_group_id as usize % SLOTS_COUNT]
            .read()
            .unwrap();
        memtables.get(&raft_group_id).cloned()
    }

    pub fn remove(&self, raft_group_id: u64) -> Option<Arc<RwLock<MemTable<E, W>>>> {
        let mut memtables = self.slots[raft_group_id as usize % SLOTS_COUNT]
            .write()
            .unwrap();
        memtables.remove(&raft_group_id)
    }

    pub fn fold<B, F: Fn(B, &MemTable<E, W>) -> B>(&self, mut init: B, fold: F) -> B {
        for tables in &self.slots {
            for memtable in tables.rl().values() {
                init = fold(init, &*memtable.rl());
            }
        }
        init
    }

    pub fn collect<F: FnMut(&MemTable<E, W>) -> bool>(
        &self,
        mut condition: F,
    ) -> Vec<Arc<RwLock<MemTable<E, W>>>> {
        let mut memtables = Vec::new();
        for tables in &self.slots {
            memtables.extend(tables.rl().values().filter_map(|t| {
                if condition(&*t.rl()) {
                    return Some(t.clone());
                }
                None
            }));
        }
        memtables
    }
}

#[derive(Clone)]
pub struct Engine<E, W, P>
where
    E: Message + Clone,
    W: EntryExt<E>,
    P: GenericPipeLog,
{
    cfg: Arc<Config>,
    memtables: MemTableAccessor<E, W>,
    pipe_log: P,
    global_stats: Arc<GlobalStats>,
    purge_manager: PurgeManager<E, W, P>,

    workers: Arc<RwLock<Workers>>,
}

impl<E, W, P> Engine<E, W, P>
where
    E: Message + Clone,
    W: EntryExt<E> + 'static,
    P: GenericPipeLog,
{
    fn apply_to_memtable(&self, log_batch: &mut LogBatch<E, W>, queue: LogQueue, file_num: u64) {
        for item in log_batch.items.drain(..) {
            let memtable = self.memtables.get_or_insert(item.raft_group_id);
            match item.content {
                LogItemContent::Entries(entries_to_add) => {
                    let entries = entries_to_add.entries;
                    let entries_index = entries_to_add.entries_index.into_inner();
                    if queue == LogQueue::Rewrite {
                        memtable.wl().append_rewrite(entries, entries_index);
                    } else {
                        memtable.wl().append(entries, entries_index);
                    }
                }
                LogItemContent::Command(Command::Clean) => {
                    if self.memtables.remove(item.raft_group_id).is_some() {
                        self.purge_manager
                            .remove_memtable(file_num, item.raft_group_id);
                    }
                }
                LogItemContent::Command(Command::Compact { index }) => {
                    memtable.wl().compact_to(index);
                }
                LogItemContent::Kv(kv) => match kv.op_type {
                    OpType::Put => {
                        let (key, value) = (kv.key, kv.value.unwrap());
                        match queue {
                            LogQueue::Append => memtable.wl().put(key, value, file_num),
                            LogQueue::Rewrite => memtable.wl().put_rewrite(key, value, file_num),
                        }
                    }
                    OpType::Del => memtable.wl().delete(kv.key.as_slice()),
                },
            }
        }
    }

    fn write_impl(&self, log_batch: &mut LogBatch<E, W>, sync: bool) -> Result<usize> {
        let queue = LogQueue::Append;
        let mut file_num = 0;
        let bytes = self.pipe_log.write(log_batch, sync, &mut file_num)?;
        if file_num > 0 {
            self.apply_to_memtable(log_batch, queue, file_num);
        }
        Ok(bytes)
    }
}

impl<E, W, P> fmt::Debug for Engine<E, W, P>
where
    E: Message + Clone,
    W: EntryExt<E>,
    P: GenericPipeLog,
{
    fn fmt(&self, f: &mut fmt::Formatter<'_>) -> fmt::Result {
        write!(f, "Engine dir: {}", self.cfg.dir)
    }
}

struct Workers {
    cache_evict: Worker<CacheTask>,
}

impl<E, W> Engine<E, W, PipeLog>
where
    E: Message + Clone,
    W: EntryExt<E> + 'static,
{
    pub fn new(cfg: Config) -> Engine<E, W, PipeLog> {
        Self::new_impl(cfg, DEFAULT_CACHE_CHUNK_SIZE).unwrap()
    }

    fn new_impl(cfg: Config, chunk_limit: usize) -> Result<Engine<E, W, PipeLog>> {
        let cache_limit = cfg.cache_limit.0 as usize;
        let global_stats = Arc::new(GlobalStats::default());

        let mut cache_evict_worker = Worker::new("cache_evict".to_owned(), None);

        let pipe_log = PipeLog::open(
            &cfg,
            CacheSubmitor::new(
                cache_limit,
                chunk_limit,
                cache_evict_worker.scheduler(),
                global_stats.clone(),
            ),
        )
        .expect("Open raft log");

        let memtables = {
            let stats = global_stats.clone();
            MemTableAccessor::<E, W>::new(Arc::new(move |id: u64| {
                MemTable::new(id, cache_limit, stats.clone())
            }))
        };

        let cache_evict_runner = CacheEvictRunner::new(
            cache_limit,
            global_stats.clone(),
            chunk_limit,
            memtables.clone(),
            pipe_log.clone(),
        );
        cache_evict_worker.start(cache_evict_runner, Some(Duration::from_secs(1)));

        let cfg = Arc::new(cfg);
        let purge_manager = PurgeManager::new(cfg.clone(), memtables.clone(), pipe_log.clone());

        let engine = Engine {
            cfg,
            memtables,
            pipe_log,
            global_stats,
            purge_manager,
            workers: Arc::new(RwLock::new(Workers {
                cache_evict: cache_evict_worker,
            })),
        };

        engine.pipe_log.cache_submitor().block_on_full();
        engine.recover(
            LogQueue::Rewrite,
            RecoveryMode::TolerateCorruptedTailRecords,
        )?;
        engine.recover(LogQueue::Append, engine.cfg.recovery_mode)?;
        engine.pipe_log.cache_submitor().nonblock_on_full();

        Ok(engine)
    }

    // Recover from disk.
    fn recover(&self, queue: LogQueue, recovery_mode: RecoveryMode) -> Result<()> {
        // Get first file number and last file number.
        let first_file_num = self.pipe_log.first_file_num(queue);
        let active_file_num = self.pipe_log.active_file_num(queue);

        // Iterate and recover from files one by one.
        let start = Instant::now();
        for file_num in first_file_num..=active_file_num {
            // Read a file.
            let content = self.pipe_log.read_whole_file(queue, file_num)?;

            // Verify file header.
            let mut buf = content.as_slice();
            if !buf.starts_with(FILE_MAGIC_HEADER) {
                if file_num != active_file_num {
                    warn!("Raft log header is corrupted at {:?}.{}", queue, file_num);
                    return Err(box_err!("Raft log file header is corrupted"));
                } else {
                    self.pipe_log.truncate_active_log(queue, Some(0)).unwrap();
                    break;
                }
            }

            // Iterate all LogBatch in one file.
            let start_ptr = buf.as_ptr();
            buf.consume(FILE_MAGIC_HEADER.len() + VERSION.len());
            let mut offset = (FILE_MAGIC_HEADER.len() + VERSION.len()) as u64;
            loop {
                match LogBatch::from_bytes(&mut buf, file_num, offset) {
                    Ok(Some(mut log_batch)) => {
                        let mut encoded_size = 0;
                        for item in &log_batch.items {
                            if let LogItemContent::Entries(ref entries) = item.content {
                                encoded_size += entries.encoded_size.get();
                            }
                        }

                        if let Some(tracker) = self.pipe_log.cache_submitor().get_cache_tracker(
                            file_num,
                            offset,
                            encoded_size,
                        ) {
                            for item in &log_batch.items {
                                if let LogItemContent::Entries(ref entries) = item.content {
                                    entries.attach_cache_tracker(tracker.clone());
                                }
                            }
                        }
                        self.apply_to_memtable(&mut log_batch, queue, file_num);
                        offset = (buf.as_ptr() as usize - start_ptr as usize) as u64;
                    }
                    Ok(None) => {
                        info!("Recovered raft log {:?}.{}.", queue, file_num);
                        break;
                    }
                    Err(e) => {
                        warn!(
                            "Raft log content is corrupted at {:?}.{}:{}, error: {}",
                            queue, file_num, offset, e
                        );
                        // There may be a pre-allocated space at the tail of the active log.
                        if file_num == active_file_num
                            && recovery_mode == RecoveryMode::TolerateCorruptedTailRecords
                        {
                            self.pipe_log
                                .truncate_active_log(queue, Some(offset as usize))?;
                            break;
                        }
                        return Err(box_err!("Raft log content is corrupted"));
                    }
                }
            }
        }
        info!("Recover raft log takes {:?}", start.elapsed());
        Ok(())
    }
}

impl<E, W, P> Engine<E, W, P>
where
    E: Message + Clone,
    W: EntryExt<E> + 'static,
    P: GenericPipeLog + 'static,
{
    /// Synchronize the Raft engine.
    pub fn sync(&self) -> Result<()> {
        self.pipe_log.sync(LogQueue::Append)
    }

    pub fn put(&self, region_id: u64, key: &[u8], value: &[u8]) -> Result<()> {
        let mut log_batch = LogBatch::new();
        log_batch.put(region_id, key.to_vec(), value.to_vec());
        self.write(&mut log_batch, false).map(|_| ())
    }

    pub fn put_msg<M: protobuf::Message>(&self, region_id: u64, key: &[u8], m: &M) -> Result<()> {
        let mut log_batch = LogBatch::new();
        log_batch.put_msg(region_id, key.to_vec(), m)?;
        self.write(&mut log_batch, false).map(|_| ())
    }

    pub fn get(&self, region_id: u64, key: &[u8]) -> Result<Option<Vec<u8>>> {
        let memtable = self.memtables.get(region_id);
        Ok(memtable.and_then(|t| t.rl().get(key)))
    }

    pub fn get_msg<M: protobuf::Message>(&self, region_id: u64, key: &[u8]) -> Result<Option<M>> {
        match self.get(region_id, key)? {
            Some(value) => {
                let mut m = M::new();
                m.merge_from_bytes(&value)?;
                Ok(Some(m))
            }
            None => Ok(None),
        }
    }

    pub fn get_entry(&self, region_id: u64, log_idx: u64) -> Result<Option<E>> {
        // Fetch from cache
        let entry_idx = {
            if let Some(memtable) = self.memtables.get(region_id) {
                match memtable.rl().get_entry(log_idx) {
                    (Some(entry), _) => return Ok(Some(entry)),
                    (None, Some(idx)) => idx,
                    (None, None) => return Ok(None),
                }
            } else {
                return Ok(None);
            }
        };

        // Read from file
        let entry = read_entry_from_file::<_, W, _>(&self.pipe_log, &entry_idx)?;
        Ok(Some(entry))
    }

    /// Purge expired logs files and return a set of Raft group ids
    /// which needs to be compacted ASAP.
    pub fn purge_expired_files(&self) -> Result<Vec<u64>> {
        self.purge_manager.purge_expired_files()
    }

    /// Return count of fetched entries.
    pub fn fetch_entries_to(
        &self,
        region_id: u64,
        begin: u64,
        end: u64,
        max_size: Option<usize>,
        vec: &mut Vec<E>,
    ) -> Result<usize> {
        if let Some(memtable) = self.memtables.get(region_id) {
            let old_len = vec.len();
            fetch_entries(
                &self.pipe_log,
                &memtable,
                vec,
                (end - begin) as usize,
                |t, ents, ents_idx| t.fetch_entries_to(begin, end, max_size, ents, ents_idx),
            )?;
            return Ok(vec.len() - old_len);
        }
        Ok(0)
    }

    pub fn first_index(&self, region_id: u64) -> Option<u64> {
        if let Some(memtable) = self.memtables.get(region_id) {
            return memtable.rl().first_index();
        }
        None
    }

    pub fn last_index(&self, region_id: u64) -> Option<u64> {
        if let Some(memtable) = self.memtables.get(region_id) {
            return memtable.rl().last_index();
        }
        None
    }

    /// Like `cut_logs` but the range could be very large. Return the deleted count.
    /// Generally, `from` can be passed in `0`.
    pub fn compact_to(&self, region_id: u64, index: u64) -> u64 {
        let first_index = match self.first_index(region_id) {
            Some(index) => index,
            None => return 0,
        };

        let mut log_batch = LogBatch::new();
        log_batch.add_command(region_id, Command::Compact { index });
        self.write(&mut log_batch, false).map(|_| ()).unwrap();

        self.first_index(region_id).unwrap_or(index) - first_index
    }

    pub fn compact_cache_to(&self, region_id: u64, index: u64) {
        if let Some(memtable) = self.memtables.get(region_id) {
            memtable.wl().compact_cache_to(index);
        }
    }

    /// Write the content of LogBatch into the engine and return written bytes.
    /// If set sync true, the data will be persisted on disk by `fsync`.
    pub fn write(&self, log_batch: &mut LogBatch<E, W>, sync: bool) -> Result<usize> {
        self.write_impl(log_batch, sync)
    }

    /// Flush stats about EntryCache.
    pub fn flush_cache_stats(&self) -> CacheStats {
        self.global_stats.flush_cache_stats()
    }

    /// Stop background thread which will keep trying evict caching.
    pub fn stop(&self) {
        let mut workers = self.workers.wl();
        workers.cache_evict.stop();
    }
}

pub fn fetch_entries<E, W, P, F>(
    pipe_log: &P,
    memtable: &RwLock<MemTable<E, W>>,
    vec: &mut Vec<E>,
    count: usize,
    mut fetch: F,
) -> Result<()>
where
    E: Message + Clone,
    W: EntryExt<E>,
    P: GenericPipeLog,
    F: FnMut(&MemTable<E, W>, &mut Vec<E>, &mut Vec<EntryIndex>) -> Result<()>,
{
    let mut ents = Vec::with_capacity(count);
    let mut ents_idx = Vec::with_capacity(count);
    fetch(&*memtable.rl(), &mut ents, &mut ents_idx)?;

    for ei in ents_idx {
        vec.push(read_entry_from_file::<_, W, _>(pipe_log, &ei)?);
    }
    vec.extend(ents.into_iter());
    Ok(())
}

pub fn read_entry_from_file<E, W, P>(pipe_log: &P, entry_index: &EntryIndex) -> Result<E>
where
    E: Message + Clone,
    W: EntryExt<E>,
    P: GenericPipeLog,
{
    let queue = entry_index.queue;
    let file_num = entry_index.file_num;
    let base_offset = entry_index.base_offset;
    let batch_len = entry_index.batch_len;
    let offset = entry_index.offset;
    let len = entry_index.len;

    let entry_content = match entry_index.compression_type {
        CompressionType::None => {
            let offset = base_offset + offset;
            pipe_log.fread(queue, file_num, offset, len)?
        }
        CompressionType::Lz4 => {
            let read_len = batch_len + HEADER_LEN as u64;
            let compressed = pipe_log.fread(queue, file_num, base_offset, read_len)?;
            let mut reader = compressed.as_ref();
            let header = codec::decode_u64(&mut reader)?;
            assert_eq!(header >> 8, batch_len);

            log_batch::test_batch_checksum(reader)?;
            let buf = log_batch::decompress(&reader[..batch_len as usize - CHECKSUM_LEN]);
            let start = offset as usize - HEADER_LEN;
            let end = (offset + len) as usize - HEADER_LEN;
            buf[start..end].to_vec()
        }
    };

    let mut e = E::new();
    e.merge_from_bytes(&entry_content)?;
    assert_eq!(W::index(&e), entry_index.index);
    Ok(e)
}

#[cfg(test)]
mod tests {
    use super::*;
    use crate::util::ReadableSize;
    use raft::eraftpb::Entry;

    impl<E, W, P> Engine<E, W, P>
    where
        E: Message + Clone,
        W: EntryExt<E> + 'static,
        P: GenericPipeLog,
    {
        pub fn purge_manager(&self) -> &PurgeManager<E, W, P> {
            &self.purge_manager
        }
    }

    type RaftLogEngine = Engine<Entry, Entry, PipeLog>;
    impl RaftLogEngine {
        fn append(&self, raft_group_id: u64, entries: Vec<Entry>) -> Result<usize> {
            let mut batch = LogBatch::default();
            batch.add_entries(raft_group_id, entries);
            self.write(&mut batch, false)
        }
    }

    fn append_log(engine: &RaftLogEngine, raft: u64, entry: &Entry) {
        engine.append(raft, vec![entry.clone()]).unwrap();
        let last_index = format!("{}", entry.index).into_bytes();
        engine.put(raft, b"last_index", &last_index).unwrap();
    }

    fn last_index(engine: &RaftLogEngine, raft: u64) -> u64 {
        let s = engine.get(raft, b"last_index").unwrap().unwrap();
        std::str::from_utf8(&s).unwrap().parse().unwrap()
    }

    #[test]
    fn test_clean_memtable() {
        let dir = tempfile::Builder::new()
            .prefix("test_clean_memtable")
            .tempdir()
            .unwrap();

        let mut cfg = Config::default();
        cfg.dir = dir.path().to_str().unwrap().to_owned();
        cfg.target_file_size = ReadableSize::kb(5);
        cfg.purge_threshold = ReadableSize::kb(80);
        let engine = RaftLogEngine::new(cfg.clone());

        append_log(&engine, 1, &Entry::new());
        assert!(engine.memtables.get(1).is_some());

        let mut log_batch = LogBatch::new();
        log_batch.clean_region(1);
        engine.write(&mut log_batch, false).unwrap();
        assert!(engine.memtables.get(1).is_none());
    }

    #[test]
    fn test_get_entry_from_file() {
        let normal_batch_size = 10;
        let compressed_batch_size = 5120;
        for &entry_size in &[normal_batch_size, compressed_batch_size] {
            let dir = tempfile::Builder::new()
                .prefix("test_get_entry_from_file")
                .tempdir()
                .unwrap();

            let mut cfg = Config::default();
            cfg.dir = dir.path().to_str().unwrap().to_owned();

            let engine = RaftLogEngine::new(cfg.clone());
            let mut entry = Entry::new();
            entry.set_data(vec![b'x'; entry_size]);
            for i in 10..20 {
                entry.set_index(i);
                engine.append(i, vec![entry.clone()]).unwrap();
                entry.set_index(i + 1);
                engine.append(i, vec![entry.clone()]).unwrap();
            }

            for i in 10..20 {
                // Test get_entry from cache.
                entry.set_index(i + 1);
                assert_eq!(engine.get_entry(i, i + 1).unwrap(), Some(entry.clone()));

                // Test get_entry from file.
                entry.set_index(i);
                assert_eq!(engine.get_entry(i, i).unwrap(), Some(entry.clone()));
            }

            drop(engine);

            // Recover the engine.
            let engine = RaftLogEngine::new(cfg.clone());
            for i in 10..20 {
                entry.set_index(i + 1);
                assert_eq!(engine.get_entry(i, i + 1).unwrap(), Some(entry.clone()));

                entry.set_index(i);
                assert_eq!(engine.get_entry(i, i).unwrap(), Some(entry.clone()));
            }
        }
    }

    // Test whether GC works fine or not, and purge should be triggered correctly.
    #[test]
    fn test_gc_and_purge() {
        let dir = tempfile::Builder::new()
            .prefix("test_gc_and_purge")
            .tempdir()
            .unwrap();

        let mut cfg = Config::default();
        cfg.dir = dir.path().to_str().unwrap().to_owned();
        cfg.target_file_size = ReadableSize::kb(5);
        cfg.purge_threshold = ReadableSize::kb(150);

        let engine = RaftLogEngine::new(cfg.clone());
        let mut entry = Entry::new();
        entry.set_data(vec![b'x'; 1024]);
        for i in 0..100 {
            entry.set_index(i);
            append_log(&engine, 1, &entry);
        }

        // GC all log entries. Won't trigger purge because total size is not enough.
        let count = engine.compact_to(1, 100);
        assert_eq!(count, 100);
        assert!(!engine.purge_manager.needs_purge_log_files());

        // Append more logs to make total size greater than `purge_threshold`.
        for i in 100..250 {
            entry.set_index(i);
            append_log(&engine, 1, &entry);
        }

        // GC first 101 log entries.
        let count = engine.compact_to(1, 101);
        assert_eq!(count, 1);
        // Needs to purge because the total size is greater than `purge_threshold`.
        assert!(engine.purge_manager.needs_purge_log_files());

        let old_min_file_num = engine.pipe_log.first_file_num(LogQueue::Append);
        let will_force_compact = engine.purge_expired_files().unwrap();
        let new_min_file_num = engine.pipe_log.first_file_num(LogQueue::Append);
        // Some entries are rewritten.
        assert!(new_min_file_num > old_min_file_num);
        // No regions need to be force compacted because the threshold is not reached.
        assert!(will_force_compact.is_empty());
        // After purge, entries and raft state are still available.
        assert!(engine.get_entry(1, 101).unwrap().is_some());

        let count = engine.compact_to(1, 102);
        assert_eq!(count, 1);
        // Needs to purge because the total size is greater than `purge_threshold`.
        assert!(engine.purge_manager.needs_purge_log_files());
        let old_min_file_num = engine.pipe_log.first_file_num(LogQueue::Append);
        let will_force_compact = engine.purge_expired_files().unwrap();
        let new_min_file_num = engine.pipe_log.first_file_num(LogQueue::Append);
        // No entries are rewritten.
        assert_eq!(new_min_file_num, old_min_file_num);
        // The region needs to be force compacted because the threshold is reached.
        assert!(!will_force_compact.is_empty());
        assert_eq!(will_force_compact[0], 1);
    }

    #[test]
    fn test_cache_limit() {
        let dir = tempfile::Builder::new()
            .prefix("test_recover_with_cache_limit")
            .tempdir()
            .unwrap();

        let mut cfg = Config::default();
        cfg.dir = dir.path().to_str().unwrap().to_owned();
        cfg.purge_threshold = ReadableSize::mb(70);
        cfg.target_file_size = ReadableSize::mb(8);
        cfg.cache_limit = ReadableSize::mb(10);

        let engine = RaftLogEngine::new_impl(cfg.clone(), 512 * 1024).unwrap();

        // Append some entries with total size 100M.
        let mut entry = Entry::new();
        entry.set_data(vec![b'x'; 1024]);
        for idx in 1..=10 {
            for raft_id in 1..=10000 {
                entry.set_index(idx);
                append_log(&engine, raft_id, &entry);
            }
        }

        let cache_size = engine.global_stats.cache_size();
        assert!(cache_size <= 10 * 1024 * 1024);

        // Recover from log files.
        engine.stop();
        drop(engine);
        let engine = RaftLogEngine::new_impl(cfg.clone(), 512 * 1024).unwrap();
        let cache_size = engine.global_stats.cache_size();
        assert!(cache_size <= 10 * 1024 * 1024);

        // Rewrite inactive logs.
        for raft_id in 1..=10000 {
            engine.compact_to(raft_id, 8);
        }
        let ret = engine.purge_expired_files().unwrap();
        assert!(ret.is_empty());
        let cache_size = engine.global_stats.cache_size();
        assert!(cache_size <= 10 * 1024 * 1024);
    }

    #[test]
    fn test_rewrite_and_recover() {
        let dir = tempfile::Builder::new()
            .prefix("test_rewrite_and_recover")
            .tempdir()
            .unwrap();

        let mut cfg = Config::default();
        cfg.dir = dir.path().to_str().unwrap().to_owned();
        cfg.target_file_size = ReadableSize::kb(5);
        cfg.purge_threshold = ReadableSize::kb(80);
        let engine = RaftLogEngine::new(cfg.clone());

        // Put 100 entries into 10 regions.
        let mut entry = Entry::new();
        entry.set_data(vec![b'x'; 1024]);
        for i in 1..=10 {
            for j in 1..=10 {
                entry.set_index(i);
                append_log(&engine, j, &entry);
            }
        }

        // The engine needs purge, and all old entries should be rewritten.
        assert!(engine.purge_manager.needs_purge_log_files());
        assert!(engine.purge_expired_files().unwrap().is_empty());
        assert!(engine.pipe_log.first_file_num(LogQueue::Append) > 1);

        let active_num = engine.pipe_log.active_file_num(LogQueue::Rewrite);
        let active_len = engine.pipe_log.file_len(LogQueue::Rewrite, active_num);
        assert!(active_num > 1 || active_len > 59); // The rewrite queue isn't empty.

        // All entries should be available.
        for i in 1..=10 {
            for j in 1..=10 {
                let e = engine.get_entry(j, i).unwrap().unwrap();
                assert_eq!(e.get_data(), entry.get_data());
                assert_eq!(last_index(&engine, j), 10);
            }
        }

        // Recover with rewrite queue and append queue.
        drop(engine);
        let engine = RaftLogEngine::new(cfg.clone());
        for i in 1..=10 {
            for j in 1..=10 {
                let e = engine.get_entry(j, i).unwrap().unwrap();
                assert_eq!(e.get_data(), entry.get_data());
                assert_eq!(last_index(&engine, j), 10);
            }
        }

        // Rewrite again to check the rewrite queue is healthy.
        for i in 11..=20 {
            for j in 1..=10 {
                entry.set_index(i);
                append_log(&engine, j, &entry);
            }
        }

        assert!(engine.purge_manager.needs_purge_log_files());
        assert!(engine.purge_expired_files().unwrap().is_empty());

        let new_active_num = engine.pipe_log.active_file_num(LogQueue::Rewrite);
        let new_active_len = engine.pipe_log.file_len(LogQueue::Rewrite, active_num);
        assert!(
            new_active_num > active_num
                || (new_active_num == active_num && new_active_len > active_len)
        );
    }

    // Raft groups can be removed when they only have entries in the rewrite queue.
    // We need to ensure that these raft groups won't appear again after recover.
    #[test]
    fn test_clean_raft_with_rewrite() {
        let dir = tempfile::Builder::new()
            .prefix("test_clean_raft_with_rewrite")
            .tempdir()
            .unwrap();

        let mut cfg = Config::default();
        cfg.dir = dir.path().to_str().unwrap().to_owned();
<<<<<<< HEAD
        cfg.target_file_size = ReadableSize::kb(5);
        cfg.purge_threshold = ReadableSize::kb(80);
        let engine = RaftLogEngine::new(cfg.clone());

        // Put 100 entries into 10 regions.
        let mut entry = Entry::new();
        entry.set_data(vec![b'x'; 1024]);
        for i in 1..=10 {
=======
        cfg.target_file_size = ReadableSize::kb(128);
        cfg.purge_threshold = ReadableSize::kb(512);
        let engine = RaftLogEngine::new(cfg.clone());

        let mut entry = Entry::new();
        entry.set_data(vec![b'x'; 1024]);

        // Layout of region 1 in file 1:
        // entries[1..10], Clean, entries[2..11]
        for j in 1..=10 {
            entry.set_index(j);
            append_log(&engine, 1, &entry);
        }
        let mut log_batch = LogBatch::with_capacity(1);
        log_batch.clean_region(1);
        engine.write(&mut log_batch, false).unwrap();
        assert!(engine.memtables.get(1).is_none());

        entry.set_data(vec![b'y'; 1024]);
        for j in 2..=11 {
            entry.set_index(j);
            append_log(&engine, 1, &entry);
        }

        assert_eq!(engine.pipe_log.active_file_num(LogQueue::Append), 1);

        // Put more raft logs to trigger purge.
        for i in 2..64 {
>>>>>>> 4cf9d5cc
            for j in 1..=10 {
                entry.set_index(j);
                append_log(&engine, i, &entry);
            }
        }

        // The engine needs purge, and all old entries should be rewritten.
        assert!(engine.purge_manager.needs_purge_log_files());
        assert!(engine.purge_expired_files().unwrap().is_empty());
        assert!(engine.pipe_log.first_file_num(LogQueue::Append) > 1);

        // All entries of region 1 has been rewritten.
        let memtable_1 = engine.memtables.get(1).unwrap();
        assert!(memtable_1.rl().max_file_num(LogQueue::Append).is_none());
        assert!(memtable_1.rl().kvs_max_file_num(LogQueue::Append).is_none());
<<<<<<< HEAD

        // Clean a raft group.
=======
        // Entries of region 1 after the clean command should be still valid.
        for j in 2..=11 {
            let entry_j = engine.get_entry(1, j).unwrap().unwrap();
            assert_eq!(entry_j.get_data(), entry.get_data());
        }

        // Clean the raft group again.
>>>>>>> 4cf9d5cc
        let mut log_batch = LogBatch::with_capacity(1);
        log_batch.clean_region(1);
        engine.write(&mut log_batch, false).unwrap();
        assert!(engine.memtables.get(1).is_none());

<<<<<<< HEAD
        // Put 100 entries into another 10 regions, and then purge again.
        let active_file_num = engine.pipe_log.active_file_num(LogQueue::Append);
        let mut entry = Entry::new();
        entry.set_data(vec![b'x'; 1024]);
        for i in 10..=20 {
            for j in 10..=20 {
=======
        // Put more raft logs and then recover.
        let active_file_num = engine.pipe_log.active_file_num(LogQueue::Append);
        for i in 64..=128 {
            for j in 1..=10 {
>>>>>>> 4cf9d5cc
                entry.set_index(j);
                append_log(&engine, i, &entry);
            }
        }
        assert!(engine.purge_expired_files().unwrap().is_empty());
        assert!(engine.pipe_log.first_file_num(LogQueue::Append) > active_file_num);

        // After the engine recovers, the removed raft group shouldn't appear again.
        drop(engine);
        let engine = RaftLogEngine::new(cfg.clone());
        assert!(engine.memtables.get(1).is_none());
    }
}<|MERGE_RESOLUTION|>--- conflicted
+++ resolved
@@ -837,16 +837,6 @@
 
         let mut cfg = Config::default();
         cfg.dir = dir.path().to_str().unwrap().to_owned();
-<<<<<<< HEAD
-        cfg.target_file_size = ReadableSize::kb(5);
-        cfg.purge_threshold = ReadableSize::kb(80);
-        let engine = RaftLogEngine::new(cfg.clone());
-
-        // Put 100 entries into 10 regions.
-        let mut entry = Entry::new();
-        entry.set_data(vec![b'x'; 1024]);
-        for i in 1..=10 {
-=======
         cfg.target_file_size = ReadableSize::kb(128);
         cfg.purge_threshold = ReadableSize::kb(512);
         let engine = RaftLogEngine::new(cfg.clone());
@@ -875,7 +865,6 @@
 
         // Put more raft logs to trigger purge.
         for i in 2..64 {
->>>>>>> 4cf9d5cc
             for j in 1..=10 {
                 entry.set_index(j);
                 append_log(&engine, i, &entry);
@@ -891,10 +880,6 @@
         let memtable_1 = engine.memtables.get(1).unwrap();
         assert!(memtable_1.rl().max_file_num(LogQueue::Append).is_none());
         assert!(memtable_1.rl().kvs_max_file_num(LogQueue::Append).is_none());
-<<<<<<< HEAD
-
-        // Clean a raft group.
-=======
         // Entries of region 1 after the clean command should be still valid.
         for j in 2..=11 {
             let entry_j = engine.get_entry(1, j).unwrap().unwrap();
@@ -902,25 +887,15 @@
         }
 
         // Clean the raft group again.
->>>>>>> 4cf9d5cc
         let mut log_batch = LogBatch::with_capacity(1);
         log_batch.clean_region(1);
         engine.write(&mut log_batch, false).unwrap();
         assert!(engine.memtables.get(1).is_none());
 
-<<<<<<< HEAD
-        // Put 100 entries into another 10 regions, and then purge again.
-        let active_file_num = engine.pipe_log.active_file_num(LogQueue::Append);
-        let mut entry = Entry::new();
-        entry.set_data(vec![b'x'; 1024]);
-        for i in 10..=20 {
-            for j in 10..=20 {
-=======
         // Put more raft logs and then recover.
         let active_file_num = engine.pipe_log.active_file_num(LogQueue::Append);
         for i in 64..=128 {
             for j in 1..=10 {
->>>>>>> 4cf9d5cc
                 entry.set_index(j);
                 append_log(&engine, i, &entry);
             }
