// Copyright (c) 2017-present, PingCAP, Inc. Licensed under Apache-2.0.

use std::marker::PhantomData;
use std::sync::Arc;
use std::time::Instant;
use std::u64;

use log::{error, info};
use protobuf::{parse_from_bytes, Message};

use crate::config::Config;
use crate::consistency::ConsistencyChecker;
use crate::event_listener::EventListener;
use crate::file_builder::*;
use crate::file_pipe_log::{FilePipeLog, ReplayMachine};
use crate::log_batch::{Command, LogBatch, MessageExt};
use crate::memtable::{EntryIndex, MemTableAccessor, MemTableRecoverContext};
use crate::metrics::*;
use crate::pipe_log::{FileBlockHandle, FileId, LogQueue, PipeLog};
use crate::purge::{PurgeHook, PurgeManager};
use crate::util::InstantExt;
use crate::write_barrier::{WriteBarrier, Writer};
use crate::{Error, Result};

pub struct Engine<B = DefaultFileBuilder, P = FilePipeLog<B>>
where
    B: FileBuilder,
    P: PipeLog,
{
    cfg: Arc<Config>,

    memtables: MemTableAccessor,
    pipe_log: Arc<P>,
    purge_manager: PurgeManager<P>,

    write_barrier: WriteBarrier<LogBatch, Result<FileBlockHandle>>,

    listeners: Vec<Arc<dyn EventListener>>,

    _phantom: PhantomData<B>,
}

impl Engine<DefaultFileBuilder, FilePipeLog<DefaultFileBuilder>> {
    pub fn open(
        cfg: Config,
    ) -> Result<Engine<DefaultFileBuilder, FilePipeLog<DefaultFileBuilder>>> {
        Self::open_with_listeners(cfg, vec![])
    }

    pub fn open_with_listeners(
        cfg: Config,
        listeners: Vec<Arc<dyn EventListener>>,
    ) -> Result<Engine<DefaultFileBuilder, FilePipeLog<DefaultFileBuilder>>> {
        Self::open_with(cfg, Arc::new(DefaultFileBuilder {}), listeners)
    }
}

impl<B> Engine<B, FilePipeLog<B>>
where
    B: FileBuilder,
{
    pub fn open_with_file_builder(
        cfg: Config,
        file_builder: Arc<B>,
    ) -> Result<Engine<B, FilePipeLog<B>>> {
        Self::open_with(cfg, file_builder, vec![])
    }

    pub fn open_with(
        mut cfg: Config,
        file_builder: Arc<B>,
        mut listeners: Vec<Arc<dyn EventListener>>,
    ) -> Result<Engine<B, FilePipeLog<B>>> {
        cfg.sanitize()?;
        listeners.push(Arc::new(PurgeHook::new()) as Arc<dyn EventListener>);

        let start = Instant::now();
        let (pipe_log, append, rewrite) =
            FilePipeLog::open::<MemTableRecoverContext>(&cfg, file_builder, listeners.clone())?;
        let pipe_log = Arc::new(pipe_log);
        info!("Recovering raft logs takes {:?}", start.elapsed());

        let (memtables, global_stats) = append.finish();
        let (mut memtables_rewrite, rewrite_stats) = rewrite.finish();
        global_stats.merge(&rewrite_stats);

        memtables.merge_lower_prio(&mut memtables_rewrite);

        let cfg = Arc::new(cfg);
        let purge_manager = PurgeManager::new(
            cfg.clone(),
            memtables.clone(),
            pipe_log.clone(),
            global_stats,
            listeners.clone(),
        );

        Ok(Self {
            cfg,
            memtables,
            pipe_log,
            purge_manager,
            write_barrier: Default::default(),
            listeners,
            _phantom: PhantomData,
        })
    }
}

impl<B, P> Engine<B, P>
where
    B: FileBuilder,
    P: PipeLog,
{
    /// Write the content of LogBatch into the engine and return written bytes.
    /// If `sync` is true, the write will be followed by a call to `fdatasync` on
    /// the log file.
    pub fn write(&self, log_batch: &mut LogBatch, mut sync: bool) -> Result<usize> {
        let start = Instant::now();
        let len = log_batch.finish_populate(self.cfg.batch_compression_threshold.0 as usize)?;
        let block_handle = {
            let mut writer = Writer::new(log_batch as &_, sync);
            if let Some(mut group) = self.write_barrier.enter(&mut writer) {
                let mut ctx = self.pipe_log.pre_write(LogQueue::Append);
                for writer in group.iter_mut() {
                    sync |= writer.is_sync();
                    let log_batch = writer.get_payload();
                    let res = if !log_batch.is_empty() {
                        self.pipe_log
                            .append(LogQueue::Append, &mut ctx, log_batch.encoded_bytes())
                    } else {
                        // TODO(tabokie)
                        Ok(FileBlockHandle {
                            id: FileId::new(LogQueue::Append, 0),
                            offset: 0,
                            len: 0,
                        })
                    };
                    writer.set_output(res);
                }
                match self.pipe_log.post_write(LogQueue::Append, ctx, false) {
                    Ok(()) => {}
                    Err(Error::Fsync(true, msg)) => {
                        // fsync() is not retryable, a failed attempt could result in
                        // unrecoverable loss of data written after last successful
                        // fsync(). See [PostgreSQL's fsync() surprise]
                        // (https://lwn.net/Articles/752063/) for more details.
                        for writer in group.iter_mut() {
                            writer.set_output(Err(Error::Fsync(true, msg.to_owned())));
                        }
                    }
                    Err(Error::Fsync(false, msg)) => {
                        // TODO(MrCroxx): mitigate the influence?
                        panic!("Untriable fsync error: {}", msg);
                    }
                    Err(e) => return Err(e),
                }
            }
            writer.finish()?
        };

        if len > 0 {
            log_batch.finish_write(block_handle);
            self.memtables.apply(log_batch.drain(), LogQueue::Append);
            for listener in &self.listeners {
                listener.post_apply_memtables(block_handle.id);
            }
        }

        ENGINE_WRITE_TIME_HISTOGRAM.observe(start.saturating_elapsed().as_secs_f64());
        ENGINE_WRITE_SIZE_HISTOGRAM.observe(len as f64);
        Ok(len)
    }

    /// Synchronize the Raft engine.
    pub fn sync(&self) -> Result<()> {
        // TODO(tabokie): use writer.
        self.pipe_log.sync(LogQueue::Append)
    }

    pub fn put_message<S: Message>(&self, region_id: u64, key: &[u8], m: &S) -> Result<()> {
        let mut log_batch = LogBatch::default();
        log_batch.put_message(region_id, key.to_vec(), m)?;
        self.write(&mut log_batch, false).map(|_| ())
    }

    pub fn get_message<S: Message>(&self, region_id: u64, key: &[u8]) -> Result<Option<S>> {
        if let Some(memtable) = self.memtables.get(region_id) {
            if let Some(value) = memtable.read().get(key) {
                return Ok(Some(parse_from_bytes(&value)?));
            }
        }
        Ok(None)
    }

    pub fn get_entry<M: MessageExt>(
        &self,
        region_id: u64,
        log_idx: u64,
    ) -> Result<Option<M::Entry>> {
        let start = Instant::now();
        let mut entry = None;
        if let Some(memtable) = self.memtables.get(region_id) {
            if let Some(idx) = memtable.read().get_entry(log_idx) {
                entry = Some(read_entry_from_file::<M, _>(self.pipe_log.as_ref(), &idx)?);
            }
        }
        ENGINE_READ_ENTRY_TIME_HISTOGRAM.observe(start.saturating_elapsed().as_secs_f64());
        Ok(entry)
    }

    /// Purge expired logs files and return a set of Raft group ids
    /// which needs to be compacted ASAP.
    pub fn purge_expired_files(&self) -> Result<Vec<u64>> {
        self.purge_manager.purge_expired_files()
    }

    /// Return count of fetched entries.
    pub fn fetch_entries_to<M: MessageExt>(
        &self,
        region_id: u64,
        begin: u64,
        end: u64,
        max_size: Option<usize>,
        vec: &mut Vec<M::Entry>,
    ) -> Result<usize> {
        let start = Instant::now();
        if let Some(memtable) = self.memtables.get(region_id) {
            let old_len = vec.len();
            let mut ents_idx: Vec<EntryIndex> = Vec::with_capacity((end - begin) as usize);
            memtable
                .read()
                .fetch_entries_to(begin, end, max_size, &mut ents_idx)?;
            for i in ents_idx {
                vec.push(read_entry_from_file::<M, _>(self.pipe_log.as_ref(), &i)?);
            }
            ENGINE_READ_ENTRY_TIME_HISTOGRAM.observe(start.saturating_elapsed().as_secs_f64());
            return Ok(vec.len() - old_len);
        }
        Ok(0)
    }

    pub fn first_index(&self, region_id: u64) -> Option<u64> {
        if let Some(memtable) = self.memtables.get(region_id) {
            return memtable.read().first_index();
        }
        None
    }

    pub fn last_index(&self, region_id: u64) -> Option<u64> {
        if let Some(memtable) = self.memtables.get(region_id) {
            return memtable.read().last_index();
        }
        None
    }

    /// Like `cut_logs` but the range could be very large. Return the deleted count.
    /// Generally, `from` can be passed in `0`.
    pub fn compact_to(&self, region_id: u64, index: u64) -> u64 {
        let first_index = match self.first_index(region_id) {
            Some(index) => index,
            None => return 0,
        };

        let mut log_batch = LogBatch::default();
        log_batch.add_command(region_id, Command::Compact { index });
        if let Err(e) = self.write(&mut log_batch, false) {
            error!("Failed to write Compact command: {}", e);
        }

        self.first_index(region_id).unwrap_or(index) - first_index
    }

    pub fn raft_groups(&self) -> Vec<u64> {
        self.memtables.fold(vec![], |mut v, m| {
            v.push(m.region_id());
            v
        })
    }
}

impl<B> Engine<B, FilePipeLog<B>>
where
    B: FileBuilder,
{
    /// Return a list of corrupted Raft groups, including their id and last unaffected
    /// log index.
    pub fn consistency_check(cfg: Config, file_builder: Arc<B>) -> Result<Vec<(u64, u64)>> {
        let (_, mut append, rewrite) =
            FilePipeLog::open::<ConsistencyChecker>(&cfg, file_builder, vec![])?;
        append.merge(rewrite, LogQueue::Rewrite)?;
        Ok(append.finish())
    }

    pub fn unsafe_truncate_raft_groups(
        _cfg: Config,
        _file_builder: Arc<B>,
        _raft_groups: Vec<(u64, Option<u64>)>,
    ) -> Result<()> {
        todo!()
    }
}

pub fn read_entry_from_file<M, P>(pipe_log: &P, ent_idx: &EntryIndex) -> Result<M::Entry>
where
    M: MessageExt,
    P: PipeLog,
{
    let buf = pipe_log.read_bytes(ent_idx.entries.unwrap())?;
    let e = LogBatch::parse_entry::<M>(&buf, ent_idx)?;
    assert_eq!(M::index(&e), ent_idx.index);
    Ok(e)
}

pub fn read_entry_bytes_from_file<P>(pipe_log: &P, ent_idx: &EntryIndex) -> Result<Vec<u8>>
where
    P: PipeLog,
{
    let entries_buf = pipe_log.read_bytes(ent_idx.entries.unwrap())?;
    LogBatch::parse_entry_bytes(&entries_buf, ent_idx)
}

#[cfg(test)]
mod tests {
    use super::*;
    use crate::util::ReadableSize;
    use kvproto::raft_serverpb::RaftLocalState;
    use log::debug;
    use raft::eraftpb::Entry;

    type RaftLogEngine = Engine;
    impl RaftLogEngine {
        fn append(&self, raft_group_id: u64, entries: &[Entry]) -> Result<usize> {
            let mut batch = LogBatch::default();
            batch.add_entries::<Entry>(raft_group_id, entries)?;
            self.write(&mut batch, false)
        }
    }

    fn append_log(engine: &RaftLogEngine, raft: u64, entry: &Entry) {
        let mut log_batch = LogBatch::default();
        log_batch
            .add_entries::<Entry>(raft, &[entry.clone()])
            .unwrap();
        log_batch
            .put_message(
                raft,
                b"last_index".to_vec(),
                &RaftLocalState {
                    last_index: entry.index,
                    ..Default::default()
                },
            )
            .unwrap();
        engine.write(&mut log_batch, false).unwrap();
    }

    fn last_index(engine: &RaftLogEngine, raft: u64) -> u64 {
        engine
            .get_message::<RaftLocalState>(raft, b"last_index")
            .unwrap()
            .unwrap()
            .last_index
    }

    #[test]
    fn test_clean_memtable() {
        let dir = tempfile::Builder::new()
            .prefix("test_clean_memtable")
            .tempdir()
            .unwrap();

        let cfg = Config {
            dir: dir.path().to_str().unwrap().to_owned(),
            target_file_size: ReadableSize::kb(5),
            purge_threshold: ReadableSize::kb(80),
            ..Default::default()
        };
        let engine = RaftLogEngine::open(cfg).unwrap();

        append_log(&engine, 1, &Entry::new());
        assert!(engine.memtables.get(1).is_some());

        let mut log_batch = LogBatch::default();
        log_batch.add_command(1, Command::Clean);
        engine.write(&mut log_batch, false).unwrap();
        assert!(engine.memtables.get(1).is_none());
    }

    #[test]
    fn test_get_entry_from_file_id() {
        let normal_batch_size = 10;
        let compressed_batch_size = 5120;
        for &entry_size in &[normal_batch_size, compressed_batch_size] {
            let dir = tempfile::Builder::new()
                .prefix("test_get_entry_from_file")
                .tempdir()
                .unwrap();

            let cfg = Config {
                dir: dir.path().to_str().unwrap().to_owned(),
                ..Default::default()
            };

            let engine = RaftLogEngine::open(cfg.clone()).unwrap();
            let mut entry = Entry::new();
            entry.set_data(vec![b'x'; entry_size].into());
            for i in 10..20 {
                entry.set_index(i);
                engine.append(i, &[entry.clone()]).unwrap();
                entry.set_index(i + 1);
                engine.append(i, &[entry.clone()]).unwrap();
            }

            for i in 10..20 {
                // Test get_entry from file.
                entry.set_index(i);
                assert_eq!(
                    engine.get_entry::<Entry>(i, i).unwrap(),
                    Some(entry.clone())
                );
                entry.set_index(i + 1);
                assert_eq!(
                    engine.get_entry::<Entry>(i, i + 1).unwrap(),
                    Some(entry.clone())
                );
            }

            drop(engine);

            // Recover the engine.
            let engine = RaftLogEngine::open(cfg.clone()).unwrap();
            for i in 10..20 {
                entry.set_index(i + 1);
                assert_eq!(
                    engine.get_entry::<Entry>(i, i + 1).unwrap(),
                    Some(entry.clone())
                );

                entry.set_index(i);
                assert_eq!(
                    engine.get_entry::<Entry>(i, i).unwrap(),
                    Some(entry.clone())
                );
            }
        }
    }

    // Test whether GC works fine or not, and purge should be triggered correctly.
    #[test]
    fn test_gc_and_purge() {
        let dir = tempfile::Builder::new()
            .prefix("test_gc_and_purge")
            .tempdir()
            .unwrap();

        let cfg = Config {
            dir: dir.path().to_str().unwrap().to_owned(),
            target_file_size: ReadableSize::kb(5),
            purge_threshold: ReadableSize::kb(150),
            ..Default::default()
        };

        let engine = RaftLogEngine::open(cfg).unwrap();
        let mut entry = Entry::new();
        entry.set_data(vec![b'x'; 1024].into());
        for i in 0..100 {
            entry.set_index(i);
            append_log(&engine, 1, &entry);
        }

        // GC all log entries. Won't trigger purge because total size is not enough.
        let count = engine.compact_to(1, 100);
        assert_eq!(count, 100);
        assert!(!engine
            .purge_manager
            .needs_rewrite_log_files(LogQueue::Append));

        // Append more logs to make total size greater than `purge_threshold`.
        for i in 100..250 {
            entry.set_index(i);
            append_log(&engine, 1, &entry);
        }

        // GC first 101 log entries.
        let count = engine.compact_to(1, 101);
        assert_eq!(count, 1);
        // Needs to purge because the total size is greater than `purge_threshold`.
        assert!(engine
            .purge_manager
            .needs_rewrite_log_files(LogQueue::Append));

        let old_min_file_seq = engine.pipe_log.file_span(LogQueue::Append).0;
        let will_force_compact = engine.purge_expired_files().unwrap();
        let new_min_file_seq = engine.pipe_log.file_span(LogQueue::Append).0;
        // Some entries are rewritten.
        assert!(new_min_file_seq > old_min_file_seq);
        // No regions need to be force compacted because the threshold is not reached.
        assert!(will_force_compact.is_empty());
        // After purge, entries and raft state are still available.
        assert!(engine.get_entry::<Entry>(1, 101).unwrap().is_some());

        let count = engine.compact_to(1, 102);
        assert_eq!(count, 1);
        // Needs to purge because the total size is greater than `purge_threshold`.
        assert!(engine
            .purge_manager
            .needs_rewrite_log_files(LogQueue::Append));
        let old_min_file_seq = engine.pipe_log.file_span(LogQueue::Append).0;
        let will_force_compact = engine.purge_expired_files().unwrap();
        let new_min_file_seq = engine.pipe_log.file_span(LogQueue::Append).0;
        // No entries are rewritten.
        assert_eq!(new_min_file_seq, old_min_file_seq);
        // The region needs to be force compacted because the threshold is reached.
        assert!(!will_force_compact.is_empty());
        assert_eq!(will_force_compact[0], 1);
    }

    #[test]
    fn test_rewrite_and_recover() {
        let dir = tempfile::Builder::new()
            .prefix("test_rewrite_and_recover")
            .tempdir()
            .unwrap();

        let cfg = Config {
            dir: dir.path().to_str().unwrap().to_owned(),
            target_file_size: ReadableSize::kb(5),
            purge_threshold: ReadableSize::kb(80),
            ..Default::default()
        };
        let engine = RaftLogEngine::open(cfg.clone()).unwrap();

        // Put 100 entries into 10 regions.
        let mut entry = Entry::new();
        entry.set_data(vec![b'x'; 1024].into());
        for i in 1..=10 {
            for j in 1..=10 {
                entry.set_index(i);
                append_log(&engine, j, &entry);
            }
        }

        // The engine needs purge, and all old entries should be rewritten.
        assert!(engine
            .purge_manager
            .needs_rewrite_log_files(LogQueue::Append));
        assert!(engine.purge_expired_files().unwrap().is_empty());
        assert!(engine.pipe_log.file_span(LogQueue::Append).0 > 1);

        let rewrite_file_size = engine.pipe_log.total_size(LogQueue::Rewrite);
        assert!(rewrite_file_size > 59); // The rewrite queue isn't empty.

        // All entries should be available.
        for i in 1..=10 {
            for j in 1..=10 {
                let e = engine.get_entry::<Entry>(j, i).unwrap().unwrap();
                assert_eq!(e.get_data(), entry.get_data());
                assert_eq!(last_index(&engine, j), 10);
            }
        }

        // Recover with rewrite queue and append queue.
        let cleaned_region_ids = engine.memtables.cleaned_region_ids();
        drop(engine);

<<<<<<< HEAD
        debug!("recover engine");

=======
>>>>>>> 5f0312d3
        let engine = RaftLogEngine::open(cfg).unwrap();
        assert_eq!(engine.memtables.cleaned_region_ids(), cleaned_region_ids);

        for i in 1..=10 {
            for j in 1..=10 {
                let e = engine.get_entry::<Entry>(j, i).unwrap().unwrap();
                assert_eq!(e.get_data(), entry.get_data());
                assert_eq!(last_index(&engine, j), 10);
            }
        }

        // Rewrite again to check the rewrite queue is healthy.
        for i in 11..=20 {
            for j in 1..=10 {
                entry.set_index(i);
                append_log(&engine, j, &entry);
            }
        }

        assert!(engine
            .purge_manager
            .needs_rewrite_log_files(LogQueue::Append));
        assert!(engine.purge_expired_files().unwrap().is_empty());
    }

    // Raft groups can be removed when they only have entries in the rewrite queue.
    // We need to ensure that these raft groups won't appear again after recover.
    fn test_clean_raft_with_only_rewrite(purge_before_recover: bool) {
        let dir = tempfile::Builder::new()
            .prefix("test_clean_raft_with_only_rewrite")
            .tempdir()
            .unwrap();

        let cfg = Config {
            dir: dir.path().to_str().unwrap().to_owned(),
            target_file_size: ReadableSize::kb(128),
            purge_threshold: ReadableSize::kb(512),
            ..Default::default()
        };
        let engine = RaftLogEngine::open(cfg.clone()).unwrap();

        let mut entry = Entry::new();
        entry.set_data(vec![b'x'; 1024].into());

        // Layout of region 1 in file 1:
        // entries[1..10], Clean, entries[2..11]
        for j in 1..=10 {
            entry.set_index(j);
            append_log(&engine, 1, &entry);
        }
        let mut log_batch = LogBatch::with_capacity(1);
        log_batch.add_command(1, Command::Clean);
        engine.write(&mut log_batch, false).unwrap();
        assert!(engine.memtables.get(1).is_none());

        entry.set_data(vec![b'y'; 1024].into());
        for j in 2..=11 {
            entry.set_index(j);
            append_log(&engine, 1, &entry);
        }

        assert_eq!(engine.pipe_log.file_span(LogQueue::Append).1, 1);

        // Put more raft logs to trigger purge.
        for i in 2..64 {
            for j in 1..=10 {
                entry.set_index(j);
                append_log(&engine, i, &entry);
            }
        }

        // The engine needs purge, and all old entries should be rewritten.
        assert!(engine
            .purge_manager
            .needs_rewrite_log_files(LogQueue::Append));
        assert!(engine.purge_expired_files().unwrap().is_empty());
        assert!(engine.pipe_log.file_span(LogQueue::Append).0 > 1);

        // All entries of region 1 has been rewritten.
        let memtable_1 = engine.memtables.get(1).unwrap();
        assert!(memtable_1.read().max_file_seq(LogQueue::Append).is_none());
        assert!(memtable_1
            .read()
            .kvs_max_file_seq(LogQueue::Append)
            .is_none());
        assert_eq!(engine.get_entry::<Entry>(1, 1).unwrap(), None);
        // Entries of region 1 after the clean command should be still valid.
        for j in 2..=11 {
            let entry_j = engine.get_entry::<Entry>(1, j).unwrap().unwrap();
            assert_eq!(entry_j.get_data(), entry.get_data());
        }

        // Clean the raft group again.
        let mut log_batch = LogBatch::with_capacity(1);
        log_batch.add_command(1, Command::Clean);
        engine.write(&mut log_batch, false).unwrap();
        assert!(engine.memtables.get(1).is_none());

        // Put more raft logs and then recover.
        let active_file = engine.pipe_log.file_span(LogQueue::Append).1;
        for i in 64..=128 {
            for j in 1..=10 {
                entry.set_index(j);
                append_log(&engine, i, &entry);
            }
        }

        if purge_before_recover {
            assert!(engine.purge_expired_files().unwrap().is_empty());
            assert!(engine.pipe_log.file_span(LogQueue::Append).0 > active_file);
        }

        // After the engine recovers, the removed raft group shouldn't appear again.
        drop(engine);
        let engine = RaftLogEngine::open(cfg).unwrap();
        assert!(engine.memtables.get(1).is_none());
    }

    // Test `purge` should copy `LogBatch::Clean` to rewrite queue from append queue.
    // So that after recover the cleaned raft group won't appear again.
    #[test]
    fn test_clean_raft_with_only_rewrite_1() {
        test_clean_raft_with_only_rewrite(true);
    }

    // Test `recover` can handle `LogBatch::Clean` in append queue correctly.
    #[test]
    fn test_clean_raft_with_only_rewrite_2() {
        test_clean_raft_with_only_rewrite(false);
    }

    #[test]
    #[cfg(feature = "failpoints")]
    fn test_pipe_log_listeners() {
        use std::collections::HashMap;
        use std::sync::atomic::{AtomicU64, AtomicUsize, Ordering};
        use std::time::Duration;

        #[derive(Default)]
        struct QueueHook {
            files: AtomicUsize,
            appends: AtomicUsize,
            applys: AtomicUsize,
            purged: AtomicU64,
        }

        impl QueueHook {
            fn files(&self) -> usize {
                self.files.load(Ordering::Acquire)
            }
            fn appends(&self) -> usize {
                self.appends.load(Ordering::Acquire)
            }
            fn applys(&self) -> usize {
                self.applys.load(Ordering::Acquire)
            }
            fn purged(&self) -> u64 {
                self.purged.load(Ordering::Acquire)
            }
        }

        struct Hook(HashMap<LogQueue, QueueHook>);
        impl Default for Hook {
            fn default() -> Hook {
                let mut hash = HashMap::default();
                hash.insert(LogQueue::Append, QueueHook::default());
                hash.insert(LogQueue::Rewrite, QueueHook::default());
                Hook(hash)
            }
        }

        impl EventListener for Hook {
            fn post_new_log_file(&self, id: FileId) {
                self.0[&id.queue].files.fetch_add(1, Ordering::Release);
            }

            fn on_append_log_file(&self, handle: FileBlockHandle) {
                self.0[&handle.id.queue]
                    .appends
                    .fetch_add(1, Ordering::Release);
            }

            fn post_apply_memtables(&self, id: FileId) {
                self.0[&id.queue].applys.fetch_add(1, Ordering::Release);
            }

            fn post_purge(&self, id: FileId) {
                self.0[&id.queue].purged.store(id.seq, Ordering::Release);
            }
        }

        let dir = tempfile::Builder::new()
            .prefix("test_pipe_log_listeners")
            .tempdir()
            .unwrap();

        let cfg = Config {
            dir: dir.path().to_str().unwrap().to_owned(),
            target_file_size: ReadableSize::kb(128),
            purge_threshold: ReadableSize::kb(512),
            batch_compression_threshold: ReadableSize::kb(0),
            ..Default::default()
        };

        let hook = Arc::new(Hook::default());
        let engine =
            Arc::new(RaftLogEngine::open_with_listeners(cfg.clone(), vec![hook.clone()]).unwrap());
        assert_eq!(hook.0[&LogQueue::Append].files(), 1);
        assert_eq!(hook.0[&LogQueue::Rewrite].files(), 1);

        let mut entry = Entry::new();
        entry.set_data(vec![b'x'; 64 * 1024].into());

        // Append 10 logs for region 1, 10 logs for region 2.
        for i in 1..=20 {
            let region_id = (i as u64 - 1) % 2 + 1;
            entry.set_index((i as u64 + 1) / 2);
            append_log(&engine, region_id, &entry);
            assert_eq!(hook.0[&LogQueue::Append].appends(), i);
            assert_eq!(hook.0[&LogQueue::Append].applys(), i);
        }
        assert_eq!(hook.0[&LogQueue::Append].files(), 11);

        assert!(engine
            .purge_manager
            .needs_rewrite_log_files(LogQueue::Append));
        engine.purge_manager.purge_expired_files().unwrap();
        assert_eq!(hook.0[&LogQueue::Append].purged(), 8);

        // All things in a region will in one write batch.
        assert_eq!(hook.0[&LogQueue::Rewrite].files(), 3);
        assert_eq!(hook.0[&LogQueue::Rewrite].appends(), 2);
        assert_eq!(hook.0[&LogQueue::Rewrite].applys(), 2);

        // Append 5 logs for region 1, 5 logs for region 2.
        for i in 21..=30 {
            let region_id = (i as u64 - 1) % 2 + 1;
            entry.set_index((i as u64 + 1) / 2);
            append_log(&engine, region_id, &entry);
            assert_eq!(hook.0[&LogQueue::Append].appends(), i);
            assert_eq!(hook.0[&LogQueue::Append].applys(), i);
        }
        // Compact so that almost all content of rewrite queue will become garbage.
        engine.compact_to(1, 14);
        engine.compact_to(2, 14);
        assert_eq!(hook.0[&LogQueue::Append].appends(), 32);
        assert_eq!(hook.0[&LogQueue::Append].applys(), 32);

        engine.purge_manager.purge_expired_files().unwrap();
        assert_eq!(hook.0[&LogQueue::Append].purged(), 13);
        assert_eq!(hook.0[&LogQueue::Rewrite].purged(), 3);

        // Write region 3 without applying.
        let apply_memtable_region_3_fp = "memtable_accessor::apply::region_3";
        fail::cfg(apply_memtable_region_3_fp, "pause").unwrap();
        let engine_clone = engine.clone();
        let mut entry_clone = entry.clone();
        let th = std::thread::spawn(move || {
            entry_clone.set_index(1);
            append_log(&engine_clone, 3, &entry_clone);
        });

        // Sleep a while to wait the log batch `Append(3, [1])` to get written.
        std::thread::sleep(Duration::from_millis(200));
        assert_eq!(hook.0[&LogQueue::Append].appends(), 33);
        let file_not_applied = engine.pipe_log.file_span(LogQueue::Append).1;
        assert_eq!(hook.0[&LogQueue::Append].applys(), 32);

        for i in 31..=40 {
            let region_id = (i as u64 - 1) % 2 + 1;
            entry.set_index((i as u64 + 1) / 2);
            append_log(&engine, region_id, &entry);
            assert_eq!(hook.0[&LogQueue::Append].appends(), i + 3);
            assert_eq!(hook.0[&LogQueue::Append].applys(), i + 2);
        }

        // Can't purge because region 3 is not yet applied.
        assert!(engine
            .purge_manager
            .needs_rewrite_log_files(LogQueue::Append));
        engine.purge_manager.purge_expired_files().unwrap();
        let first = engine.pipe_log.file_span(LogQueue::Append).0;
        assert_eq!(file_not_applied, first);

        // Resume write on region 3.
        fail::remove(apply_memtable_region_3_fp);
        th.join().unwrap();

        std::thread::sleep(Duration::from_millis(200));
        engine.purge_manager.purge_expired_files().unwrap();
        let new_first = engine.pipe_log.file_span(LogQueue::Append).0;
        assert_ne!(file_not_applied, new_first);

        // Drop and then recover.
        drop(engine);

        let hook = Arc::new(Hook::default());
        let engine = RaftLogEngine::open_with_listeners(cfg, vec![hook.clone()]).unwrap();
        assert_eq!(
            hook.0[&LogQueue::Append].files() as u64,
            engine.pipe_log.file_span(LogQueue::Append).1
                - engine.pipe_log.file_span(LogQueue::Append).0
                + 1
        );
        assert_eq!(
            hook.0[&LogQueue::Rewrite].files() as u64,
            engine.pipe_log.file_span(LogQueue::Rewrite).1
                - engine.pipe_log.file_span(LogQueue::Rewrite).0
                + 1
        );
    }

    #[test]
    fn test_empty_protobuf_message() {
        let dir = tempfile::Builder::new()
            .prefix("test_empty_protobuf_message")
            .tempdir()
            .unwrap();
        let cfg = Config {
            dir: dir.path().to_str().unwrap().to_owned(),
            ..Default::default()
        };
        let engine = Arc::new(RaftLogEngine::open(cfg.clone()).unwrap());

        let mut log_batch = LogBatch::default();
        let empty_entry = Entry::new();
        assert_eq!(empty_entry.compute_size(), 0);
        log_batch
            .add_entries::<Entry>(0, &[empty_entry.clone()])
            .unwrap();
        engine.write(&mut log_batch, false).unwrap();
        let empty_state = RaftLocalState::new();
        assert_eq!(empty_state.compute_size(), 0);
        log_batch
            .put_message(1, b"last_index".to_vec(), &empty_state)
            .unwrap();
        engine.write(&mut log_batch, false).unwrap();
        log_batch
            .add_entries::<Entry>(2, &[empty_entry.clone()])
            .unwrap();
        log_batch
            .put_message(2, b"last_index".to_vec(), &empty_state)
            .unwrap();
        engine.write(&mut log_batch, true).unwrap();
        drop(engine);

        let engine = RaftLogEngine::open(cfg).unwrap();
        assert_eq!(
            engine.get_entry::<Entry>(0, 0).unwrap().unwrap(),
            empty_entry
        );
        assert_eq!(
            engine.get_entry::<Entry>(2, 0).unwrap().unwrap(),
            empty_entry
        );
        assert_eq!(
            engine
                .get_message::<RaftLocalState>(1, b"last_index")
                .unwrap()
                .unwrap(),
            empty_state
        );
        assert_eq!(
            engine
                .get_message::<RaftLocalState>(2, b"last_index")
                .unwrap()
                .unwrap(),
            empty_state
        );
    }

    #[cfg(feature = "failpoints")]
    struct ConcurrentWriteContext {
        engine: Arc<RaftLogEngine>,
        ths: Vec<std::thread::JoinHandle<()>>,
    }

    #[cfg(feature = "failpoints")]
    impl ConcurrentWriteContext {
        fn new(engine: Arc<RaftLogEngine>) -> Self {
            Self {
                engine,
                ths: Vec::new(),
            }
        }

        fn leader_write(&mut self, mut log_batch: LogBatch) {
            if self.ths.is_empty() {
                fail::cfg("write_barrier::leader_exit", "pause").unwrap();
                let engine_clone = self.engine.clone();
                self.ths.push(
                    std::thread::Builder::new()
                        .spawn(move || {
                            engine_clone.write(&mut LogBatch::default(), true).unwrap();
                        })
                        .unwrap(),
                );
            }
            let engine_clone = self.engine.clone();
            self.ths.push(
                std::thread::Builder::new()
                    .spawn(move || {
                        engine_clone.write(&mut log_batch, true).unwrap();
                    })
                    .unwrap(),
            );
        }

        fn follower_write(&mut self, mut log_batch: LogBatch) {
            assert!(self.ths.len() == 2);
            let engine_clone = self.engine.clone();
            self.ths.push(
                std::thread::Builder::new()
                    .spawn(move || {
                        engine_clone.write(&mut log_batch, true).unwrap();
                    })
                    .unwrap(),
            );
        }

        fn join(&mut self) {
            fail::remove("write_barrier::leader_exit");
            for t in self.ths.drain(..) {
                t.join().unwrap();
            }
        }
    }

    #[test]
    #[cfg(feature = "failpoints")]
    fn test_concurrent_write_empty_log_batch() {
        let dir = tempfile::Builder::new()
            .prefix("test_concurrent_write_empty_log_batch")
            .tempdir()
            .unwrap();
        let cfg = Config {
            dir: dir.path().to_str().unwrap().to_owned(),
            ..Default::default()
        };
        let engine = Arc::new(RaftLogEngine::open(cfg.clone()).unwrap());
        let mut ctx = ConcurrentWriteContext::new(engine.clone());

        let some_entries = vec![
            Entry::new(),
            Entry {
                index: 1,
                ..Default::default()
            },
        ];

        ctx.leader_write(LogBatch::default());
        let mut log_batch = LogBatch::default();
        log_batch.add_entries::<Entry>(1, &some_entries).unwrap();
        ctx.follower_write(log_batch);
        ctx.join();

        let mut log_batch = LogBatch::default();
        log_batch.add_entries::<Entry>(2, &some_entries).unwrap();
        ctx.leader_write(log_batch);
        ctx.follower_write(LogBatch::default());
        ctx.join();
        drop(ctx);
        drop(engine);

        let engine = RaftLogEngine::open(cfg).unwrap();
        let mut entries = Vec::new();
        engine
            .fetch_entries_to::<Entry>(
                1,    /*region*/
                0,    /*begin*/
                2,    /*end*/
                None, /*max_size*/
                &mut entries,
            )
            .unwrap();
        assert_eq!(entries, some_entries);
        entries.clear();
        engine
            .fetch_entries_to::<Entry>(
                2,    /*region*/
                0,    /*begin*/
                2,    /*end*/
                None, /*max_size*/
                &mut entries,
            )
            .unwrap();
        assert_eq!(entries, some_entries);
    }
}<|MERGE_RESOLUTION|>--- conflicted
+++ resolved
@@ -325,7 +325,6 @@
     use super::*;
     use crate::util::ReadableSize;
     use kvproto::raft_serverpb::RaftLocalState;
-    use log::debug;
     use raft::eraftpb::Entry;
 
     type RaftLogEngine = Engine;
@@ -564,11 +563,6 @@
         let cleaned_region_ids = engine.memtables.cleaned_region_ids();
         drop(engine);
 
-<<<<<<< HEAD
-        debug!("recover engine");
-
-=======
->>>>>>> 5f0312d3
         let engine = RaftLogEngine::open(cfg).unwrap();
         assert_eq!(engine.memtables.cleaned_region_ids(), cleaned_region_ids);
 
