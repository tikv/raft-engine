--- conflicted
+++ resolved
@@ -16,14 +16,9 @@
 use crate::event_listener::EventListener;
 use crate::file_builder::*;
 use crate::file_pipe_log::FilePipeLog;
-<<<<<<< HEAD
-use crate::file_system::FileSystem;
 use crate::log_batch::{
     Command, KeyValue, LogBatch, LogItemBatch, LogItemContent, LogItemDrain, MessageExt, OpType,
 };
-=======
-use crate::log_batch::{Command, LogBatch, LogItemContent, LogItemDrain, MessageExt, OpType};
->>>>>>> dc20babf
 use crate::memtable::{EntryIndex, MemTable};
 use crate::metrics::*;
 use crate::pipe_log::{FileId, LogQueue, PipeLog, SequentialReplayMachine};
@@ -302,7 +297,7 @@
 
 pub struct Engine<M, B = DefaultFileBuilder, P = FilePipeLog<B>>
 where
-    M: MessageExt + Clone,
+    M: MessageExt,
     B: FileBuilder,
     P: PipeLog,
 {
@@ -317,7 +312,7 @@
 
 impl<M> Engine<M, DefaultFileBuilder, FilePipeLog<DefaultFileBuilder>>
 where
-    M: MessageExt + Clone,
+    M: MessageExt,
 {
     pub fn open(
         cfg: Config,
@@ -335,7 +330,7 @@
 
 impl<M, B> Engine<M, B, FilePipeLog<B>>
 where
-    M: MessageExt + Clone,
+    M: MessageExt,
     B: FileBuilder,
 {
     pub fn open_with_file_builder(
@@ -353,27 +348,9 @@
         listeners.push(Arc::new(PurgeHook::new()) as Arc<dyn EventListener>);
 
         let start = Instant::now();
-<<<<<<< HEAD
-        let (pipe_log, append, rewrite) = FilePipeLog::open::<ParallelRecoverContext>(
-            &cfg,
-            file_system.clone(),
-            listeners.clone(),
-        )?;
-=======
-        let pipe_log = Arc::new(FilePipeLog::open(
-            &cfg,
-            file_builder,
-            listeners.clone(),
-            |queue, file_id, mut item_batch| match queue {
-                LogQueue::Rewrite => {
-                    Self::apply_to_memtable(&rewrite_memtables, item_batch.drain(), queue, file_id)
-                }
-                LogQueue::Append => {
-                    Self::apply_to_memtable(&memtables, item_batch.drain(), queue, file_id)
-                }
-            },
-        )?);
->>>>>>> dc20babf
+        let (pipe_log, append, rewrite) =
+            FilePipeLog::open::<ParallelRecoverContext>(&cfg, file_builder, listeners.clone())?;
+        let pipe_log = Arc::new(pipe_log);
         info!("Recovering raft logs takes {:?}", start.elapsed());
 
         let (memtables, global_stats) = append.finish();
@@ -414,7 +391,7 @@
 
 impl<M, B, P> Engine<M, B, P>
 where
-    M: MessageExt + Clone,
+    M: MessageExt,
     B: FileBuilder,
     P: PipeLog,
 {
@@ -429,24 +406,11 @@
             0
         } else {
             let (file_id, bytes) = self.pipe_log.append(LogQueue::Append, log_batch, sync)?;
-<<<<<<< HEAD
-            if file_id.valid() {
-                self.memtables
-                    .apply(log_batch.drain(), LogQueue::Append, file_id);
-                for listener in &self.listeners {
-                    listener.post_apply_memtables(LogQueue::Append, file_id);
-                }
-=======
             debug_assert!(file_id.valid());
-            Self::apply_to_memtable(
-                &self.memtables,
-                log_batch.drain(),
-                LogQueue::Append,
-                file_id,
-            );
+            self.memtables
+                .apply(log_batch.drain(), LogQueue::Append, file_id);
             for listener in &self.listeners {
                 listener.post_apply_memtables(LogQueue::Append, file_id);
->>>>>>> dc20babf
             }
             bytes
         };
@@ -559,7 +523,7 @@
 
 pub fn read_entry_from_file<M, P>(pipe_log: &P, ent_idx: &EntryIndex) -> Result<M::Entry>
 where
-    M: MessageExt + Clone,
+    M: MessageExt,
     P: PipeLog,
 {
     let buf = pipe_log.read_bytes(
@@ -799,12 +763,8 @@
         // Recover with rewrite queue and append queue.
         let cleaned_region_ids = engine.memtables.cleaned_region_ids();
         drop(engine);
-<<<<<<< HEAD
-        let engine = RaftLogEngine::open(cfg.clone(), None).unwrap();
+        let engine = RaftLogEngine::open(cfg.clone()).unwrap();
         assert_eq!(engine.memtables.cleaned_region_ids(), cleaned_region_ids);
-=======
-        let engine = RaftLogEngine::open(cfg.clone()).unwrap();
->>>>>>> dc20babf
         for i in 1..=10 {
             for j in 1..=10 {
                 let e = engine.get_entry(j, i).unwrap().unwrap();
