--- conflicted
+++ resolved
@@ -22,11 +22,7 @@
 use crate::metrics::*;
 use crate::pipe_log::{FileId, LogQueue, PipeLog};
 use crate::purge::{PurgeHook, PurgeManager};
-<<<<<<< HEAD
-use crate::util::HashMap;
-=======
-use crate::util::{HandyRwLock, HashMap, InstantExt};
->>>>>>> a657f133
+use crate::util::{HashMap, InstantExt};
 use crate::{codec, GlobalStats, Result};
 
 const SLOTS_COUNT: usize = 128;
@@ -339,16 +335,11 @@
         }
     }
 
-<<<<<<< HEAD
     /// Write the content of LogBatch into the engine and return written bytes.
     /// If set sync true, the data will be persisted on disk by `fsync`.
     pub fn write(&self, log_batch: &mut LogBatch<M>, sync: bool) -> Result<usize> {
-        if log_batch.items.is_empty() {
-=======
-    fn write_impl(&self, log_batch: &mut LogBatch<E, W>, sync: bool) -> Result<usize> {
         let start = Instant::now();
         let bytes = if log_batch.is_empty() {
->>>>>>> a657f133
             if sync {
                 self.pipe_log.sync(LogQueue::Append)?;
             }
@@ -367,126 +358,6 @@
         ENGINE_WRITE_SIZE_HISTOGRAM.observe(bytes as f64);
         Ok(bytes)
     }
-<<<<<<< HEAD
-=======
-}
-
-struct Workers {}
-
-// An internal structure for tests.
-struct EngineOptions {
-    listeners: Vec<Arc<dyn EventListener>>,
-}
-
-impl Default for EngineOptions {
-    fn default() -> EngineOptions {
-        EngineOptions { listeners: vec![] }
-    }
-}
-
-impl<E, W> Engine<E, W, FilePipeLog>
-where
-    E: Message + Clone,
-    W: EntryExt<E> + Clone + 'static,
-{
-    pub fn new(cfg: Config) -> Engine<E, W, FilePipeLog> {
-        let options = Default::default();
-        Self::with_options(cfg, options).unwrap()
-    }
-
-    fn with_options(cfg: Config, mut options: EngineOptions) -> Result<Engine<E, W, FilePipeLog>> {
-        let global_stats = Arc::new(GlobalStats::default());
-
-        let mut listeners = vec![Arc::new(PurgeHook::new()) as Arc<dyn EventListener>];
-        listeners.extend(options.listeners.drain(..));
-        let pipe_log = FilePipeLog::open(&cfg, listeners.clone()).expect("Open raft log");
-
-        let memtables = {
-            let stats = global_stats.clone();
-            MemTableAccessor::<E, W>::new(Arc::new(move |id: u64| MemTable::new(id, stats.clone())))
-        };
-
-        let cfg = Arc::new(cfg);
-        let purge_manager = PurgeManager::new(
-            cfg.clone(),
-            memtables.clone(),
-            pipe_log.clone(),
-            global_stats.clone(),
-            listeners.clone(),
-        );
-
-        let mut engine = Engine {
-            cfg,
-            memtables,
-            pipe_log,
-            global_stats,
-            purge_manager,
-            workers: Arc::new(RwLock::new(Workers {})),
-            listeners,
-        };
-
-        engine.recover_from_queues()?;
-        Ok(engine)
-    }
-
-    fn recover_from_queues(&mut self) -> Result<()> {
-        let mut rewrite_memtables = MemTableAccessor::new(self.memtables.initializer.clone());
-        Self::recover(
-            &mut rewrite_memtables,
-            &mut self.pipe_log,
-            LogQueue::Rewrite,
-            RecoveryMode::TolerateCorruptedTailRecords,
-        )?;
-
-        Self::recover(
-            &mut self.memtables,
-            &mut self.pipe_log,
-            LogQueue::Append,
-            self.cfg.recovery_mode,
-        )?;
-
-        let ids = self.memtables.cleaned_region_ids();
-        for slot in rewrite_memtables.slots.into_iter() {
-            for (id, raft_rewrite) in mem::take(&mut *slot.wl()) {
-                if let Some(raft_append) = self.memtables.get(id) {
-                    raft_append.wl().merge_lower_prio(&mut *raft_rewrite.wl());
-                } else if !ids.contains(&id) {
-                    self.memtables.insert(id, raft_rewrite);
-                }
-            }
-        }
-
-        Ok(())
-    }
-
-    // Recover from disk.
-    fn recover(
-        memtables: &mut MemTableAccessor<E, W>,
-        pipe_log: &mut FilePipeLog,
-        queue: LogQueue,
-        recovery_mode: RecoveryMode,
-    ) -> Result<()> {
-        // Get first file number and last file number.
-        let first_file = pipe_log.first_file_id(queue);
-        let active_file = pipe_log.active_file_id(queue);
-        trace!("recovering queue {:?}", queue);
-
-        // Iterate and recover from files one by one.
-        let start = Instant::now();
-        let mut batches = Vec::new();
-        let mut file_id = first_file;
-        while file_id <= active_file {
-            pipe_log.read_file_for_recovery(queue, file_id, recovery_mode, &mut batches)?;
-            for mut batch in batches.drain(..) {
-                Self::apply_to_memtable(memtables, &mut batch, queue, file_id);
-            }
-            file_id = file_id.forward(1);
-        }
-        info!("Recover raft log takes {:?}", start.elapsed());
-        Ok(())
-    }
-}
->>>>>>> a657f133
 
     /// Synchronize the Raft engine.
     pub fn sync(&self) -> Result<()> {
@@ -507,20 +378,12 @@
         }
     }
 
-<<<<<<< HEAD
     pub fn get_entry(&self, region_id: u64, log_idx: u64) -> Result<Option<M::Entry>> {
-        if let Some(memtable) = self.memtables.get(region_id) {
-            if let Some(idx) = memtable.read().get_entry(log_idx) {
-                let entry = read_entry_from_file::<M, _>(&self.pipe_log, &idx)?;
-                return Ok(Some(entry));
-=======
-    pub fn get_entry(&self, region_id: u64, log_idx: u64) -> Result<Option<E>> {
         let start = Instant::now();
         let mut entry = None;
         if let Some(memtable) = self.memtables.get(region_id) {
-            if let Some(idx) = memtable.rl().get_entry(log_idx) {
-                entry = Some(read_entry_from_file::<_, W, _>(&self.pipe_log, &idx)?);
->>>>>>> a657f133
+            if let Some(idx) = memtable.read().get_entry(log_idx) {
+                entry = Some(read_entry_from_file::<M, _>(&self.pipe_log, &idx)?);
             }
         }
         ENGINE_READ_ENTRY_TIME_HISTOGRAM.observe(start.saturating_elapsed().as_secs_f64());
@@ -545,7 +408,6 @@
         let start = Instant::now();
         if let Some(memtable) = self.memtables.get(region_id) {
             let old_len = vec.len();
-<<<<<<< HEAD
             let mut ents_idx: Vec<EntryIndex> = Vec::with_capacity((end - begin) as usize);
             memtable
                 .read()
@@ -553,16 +415,7 @@
             for i in ents_idx {
                 vec.push(read_entry_from_file::<M, _>(&self.pipe_log, &i)?);
             }
-=======
-            fetch_entries(
-                &self.pipe_log,
-                &memtable,
-                vec,
-                (end - begin) as usize,
-                |t, ents_idx| t.fetch_entries_to(begin, end, max_size, ents_idx),
-            )?;
             ENGINE_READ_ENTRY_TIME_HISTOGRAM.observe(start.saturating_elapsed().as_secs_f64());
->>>>>>> a657f133
             return Ok(vec.len() - old_len);
         }
         Ok(0)
