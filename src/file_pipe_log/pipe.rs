// Copyright (c) 2017-present, PingCAP, Inc. Licensed under Apache-2.0.

use std::collections::VecDeque;
use std::fs::File as StdFile;
use std::path::PathBuf;
use std::sync::Arc;

use crossbeam::utils::CachePadded;
use fail::fail_point;
use log::error;
use parking_lot::{Mutex, MutexGuard, RwLock};

use crate::config::Config;
use crate::env::{FileSystem, Permission};
use crate::errors::is_no_space_err;
use crate::event_listener::EventListener;
use crate::metrics::*;
use crate::pipe_log::{
    FileBlockHandle, FileId, FileSeq, LogFileContext, LogQueue, PipeLog, ReactiveBytes,
};
use crate::{perf_context, Error, Result};

use super::format::{build_recycled_file_name, FileNameExt, LogFileFormat};
use super::log_file::build_file_reader;
use super::log_file::{build_file_writer, LogFileWriter};

pub type PathId = usize;
pub type Paths = Vec<PathBuf>;

/// Main directory path id.
pub const DEFAULT_PATH_ID: PathId = 0;
/// FileSeq of logs must start from `1` by default to keep backward
/// compatibility.
pub const DEFAULT_FIRST_FILE_SEQ: FileSeq = 1;

#[derive(Debug)]
pub struct File<F: FileSystem> {
    pub seq: FileSeq,
    pub handle: Arc<F::Handle>,
    pub format: LogFileFormat,
    pub path_id: PathId,
    pub recycled: bool,
}

struct WritableFile<F: FileSystem> {
    pub seq: FileSeq,
    pub writer: LogFileWriter<F>,
    pub format: LogFileFormat,
}

/// A file-based log storage that arranges files as one single queue.
pub(super) struct SinglePipe<F: FileSystem> {
    queue: LogQueue,
    paths: Paths,
    file_system: Arc<F>,
    listeners: Vec<Arc<dyn EventListener>>,
    default_format: LogFileFormat,
    target_file_size: usize,

    capacity: usize,
    active_files: CachePadded<RwLock<VecDeque<File<F>>>>,
    /// This contains both recycled files and files retired from `active_files`.
    recycled_files: CachePadded<RwLock<VecDeque<File<F>>>>,

    /// The log file opened for write.
    ///
    /// `writable_file` must be locked first to acquire both `files` and
    /// `writable_file`
    writable_file: CachePadded<Mutex<WritableFile<F>>>,
}

impl<F: FileSystem> Drop for SinglePipe<F> {
    fn drop(&mut self) {
        let mut writable_file = self.writable_file.lock();
        if let Err(e) = writable_file.writer.close() {
            error!("error while closing the active writer: {e}");
        }
        while let Some(f) = self.recycled_files.write().pop_back() {
            if f.recycled {
                break;
            }
            let file_id = FileId::new(self.queue, f.seq);
            let path = file_id.build_file_path(&self.paths[f.path_id]);
            if let Err(e) = self.file_system.delete(&path) {
                error!("error while deleting recycled file before shutdown: {}", e);
            }
        }
    }
}

impl<F: FileSystem> SinglePipe<F> {
    /// Opens a new [`SinglePipe`].
    pub fn open(
        cfg: &Config,
        paths: Paths,
        file_system: Arc<F>,
        listeners: Vec<Arc<dyn EventListener>>,
        queue: LogQueue,
        mut active_files: Vec<File<F>>,
        recycled_files: Vec<File<F>>,
    ) -> Result<Self> {
        let alignment = || {
            fail_point!("file_pipe_log::open::force_set_alignment", |_| { 16 });
            0
        };
        let default_format = LogFileFormat::new(cfg.format_version, alignment());

        // Open or create active file.
        let no_active_files = active_files.is_empty();
        if no_active_files {
            let path_id = find_available_dir(&paths, cfg.target_file_size.0 as usize);
            let file_id = FileId::new(queue, DEFAULT_FIRST_FILE_SEQ);
            let path = file_id.build_file_path(&paths[path_id]);
            active_files.push(File {
                seq: file_id.seq,
                handle: file_system.create(&path)?.into(),
                format: default_format,
                path_id,
                recycled: false,
            });
        }
        let f = active_files.last().unwrap();
        // If starting from active_files.emtpy(), we should reset the first file with
        // given file format.
        let writable_file = WritableFile {
            seq: f.seq,
            writer: build_file_writer(
                file_system.as_ref(),
                f.handle.clone(),
                f.format,
                no_active_files, /* force_reset */
            )?,
            format: f.format,
        };

        let (len, recycled_len) = (active_files.len(), recycled_files.len());
        for f in active_files.iter() {
            for listener in &listeners {
                listener.post_new_log_file(FileId { queue, seq: f.seq });
            }
        }

        let pipe = Self {
            queue,
            paths,
            file_system,
            listeners,
            default_format,
            target_file_size: cfg.target_file_size.0 as usize,
            capacity: if queue == LogQueue::Append {
                cfg.recycle_capacity()
            } else {
                0
            },
            active_files: RwLock::new(active_files.into()).into(),
            recycled_files: RwLock::new(recycled_files.into()).into(),
            writable_file: Mutex::new(writable_file).into(),
        };
        pipe.flush_metrics(len);
        pipe.flush_recycle_metrics(recycled_len);
        Ok(pipe)
    }

    /// Synchronizes all metadatas associated with the working directory to the
    /// filesystem.
    fn sync_dir(&self, path_id: PathId) -> Result<()> {
        debug_assert!(!self.paths.is_empty());
        std::fs::File::open(PathBuf::from(&self.paths[path_id])).and_then(|d| d.sync_all())?;
        Ok(())
    }

    /// Recycles one obsolete file from the recycled file list and return its
    /// [`PathId`] and [`F::Handle`] if success.
    fn recycle_file(&self, seq: FileSeq) -> Option<Result<(PathId, F::Handle)>> {
        let new_file_id = FileId {
            seq,
            queue: self.queue,
        };
<<<<<<< HEAD
        if let Some(f) = self.recycled_files.write().pop_front() {
            let fname = if f.recycled {
                build_recycled_file_name(f.seq)
            } else {
                FileId::new(self.queue, f.seq).build_file_name()
            };
            let src_path = self.paths[f.path_id].join(fname);
=======
        let (recycle_file, recycle_len) = {
            let mut recycled_files = self.recycled_files.write();
            (recycled_files.pop_front(), recycled_files.len())
        };
        if let Some(f) = recycle_file {
            let src_path = self.paths[f.path_id].join(build_recycled_file_name(f.seq));
>>>>>>> 773b89fb
            let dst_path = new_file_id.build_file_path(&self.paths[f.path_id]);
            if let Err(e) = self.file_system.reuse(&src_path, &dst_path) {
                error!("error while trying to reuse recycled file, err: {e}");
                if let Err(e) = self.file_system.delete(&src_path) {
                    error!("error while trying to delete recycled file, err: {e}");
                }
            } else {
                self.flush_recycle_metrics(recycle_len);
                return match self.file_system.open(&dst_path, Permission::ReadWrite) {
                    Ok(handle) => Some(Ok((f.path_id, handle))),
                    Err(e) => Some(Err(e.into())),
                };
            }
        }
        None
    }

    /// Creates a new log file according to the given [`FileSeq`].
    fn new_file(&self, seq: FileSeq) -> Result<(PathId, F::Handle)> {
        let new_file_id = FileId {
            seq,
            queue: self.queue,
        };
        let path_id = find_available_dir(&self.paths, self.target_file_size);
        let path = new_file_id.build_file_path(&self.paths[path_id]);
        Ok((path_id, self.file_system.create(path)?))
    }

    /// Returns a shared [`LogFd`] for the specified file sequence number.
    fn get_fd(&self, file_seq: FileSeq) -> Result<Arc<F::Handle>> {
        let files = self.active_files.read();
        if !(files[0].seq..files[0].seq + files.len() as u64).contains(&file_seq) {
            return Err(Error::Corruption("file seqno out of range".to_owned()));
        }
        Ok(files[(file_seq - files[0].seq) as usize].handle.clone())
    }

    /// Creates a new file for write, and rotates the active log file.
    ///
    /// This operation is atomic in face of errors.
    fn rotate_imp(&self, writable_file: &mut MutexGuard<WritableFile<F>>) -> Result<()> {
        let _t = StopWatch::new((
            &*LOG_ROTATE_DURATION_HISTOGRAM,
            perf_context!(log_rotate_duration),
        ));
        let new_seq = writable_file.seq + 1;
        debug_assert!(new_seq > DEFAULT_FIRST_FILE_SEQ);

        writable_file.writer.close()?;

        let (path_id, handle) = self
            .recycle_file(new_seq)
            .unwrap_or_else(|| self.new_file(new_seq))?;
        let f = File::<F> {
            seq: new_seq,
            handle: handle.into(),
            format: self.default_format,
            path_id,
            recycled: false,
        };
        let mut new_file = WritableFile {
            seq: new_seq,
            writer: build_file_writer(
                self.file_system.as_ref(),
                f.handle.clone(),
                f.format,
                true, /* force_reset */
            )?,
            format: f.format,
        };
        // File header must be persisted. This way we can recover gracefully if power
        // loss before a new entry is written.
        new_file.writer.sync()?;
        self.sync_dir(path_id)?;

        **writable_file = new_file;
        let len = {
            let mut files = self.active_files.write();
            files.push_back(f);
            files.len()
        };
        self.flush_metrics(len);
        for listener in &self.listeners {
            listener.post_new_log_file(FileId {
                queue: self.queue,
                seq: new_seq,
            });
        }
        Ok(())
    }

    /// Synchronizes current states to related metrics.
    fn flush_metrics(&self, len: usize) {
        match self.queue {
            LogQueue::Append => LOG_FILE_COUNT.append.set(len as i64),
            LogQueue::Rewrite => LOG_FILE_COUNT.rewrite.set(len as i64),
        }
    }

    /// Synchronizes current recycled states to related metrics.
    fn flush_recycle_metrics(&self, len: usize) {
        match self.queue {
            LogQueue::Append => RECYCLED_FILE_COUNT.append.set(len as i64),
            LogQueue::Rewrite => RECYCLED_FILE_COUNT.rewrite.set(len as i64),
        }
    }
}

impl<F: FileSystem> SinglePipe<F> {
    fn read_bytes(&self, handle: FileBlockHandle) -> Result<Vec<u8>> {
        let fd = self.get_fd(handle.id.seq)?;
        // As the header of each log file already parsed in the processing of loading
        // log files, we just need to build the `LogFileReader`.
        let mut reader = build_file_reader(self.file_system.as_ref(), fd)?;
        reader.read(handle)
    }

    fn append<T: ReactiveBytes + ?Sized>(&self, bytes: &mut T) -> Result<FileBlockHandle> {
        fail_point!("file_pipe_log::append");
        let mut writable_file = self.writable_file.lock();
        if writable_file.writer.offset() >= self.target_file_size {
            if let Err(e) = self.rotate_imp(&mut writable_file) {
                panic!(
                    "error when rotate [{:?}:{}]: {e}",
                    self.queue, writable_file.seq,
                );
            }
        }

        let seq = writable_file.seq;
        let format = writable_file.format;
        let ctx = LogFileContext {
            id: FileId::new(self.queue, seq),
            version: format.version,
        };
        let writer = &mut writable_file.writer;

        #[cfg(feature = "failpoints")]
        {
            use crate::util::round_up;

            let corrupted_padding = || {
                fail_point!("file_pipe_log::append::corrupted_padding", |_| true);
                false
            };
            if format.version.has_log_signing() && format.alignment > 0 {
                let s_off = round_up(writer.offset(), format.alignment as usize);
                if s_off > writer.offset() {
                    let len = s_off - writer.offset();
                    let mut zeros = vec![0; len];
                    if corrupted_padding() {
                        zeros[len - 1] = 8_u8;
                    }
                    writer.write(&zeros, self.target_file_size)?;
                }
            }
        }
        let start_offset = writer.offset();
        if let Err(e) = writer.write(bytes.as_bytes(&ctx), self.target_file_size) {
            if let Err(te) = writer.truncate() {
                panic!("error when truncate {seq} after error: {e}, get: {}", te);
            }
            if is_no_space_err(&e) {
                // TODO: There exists several corner cases should be tackled if
                // `bytes.len()` > `target_file_size`. For example,
                // - [1] main-dir has no recycled logs, and spill-dir have several recycled
                //   logs.
                // - [2] main-dir has several recycled logs, and sum(recycled_logs.size()) <
                //   expected_file_size, but no recycled logs exist in spill-dir.
                // - [3] Both main-dir and spill-dir have several recycled logs.
                // But as `bytes.len()` is always smaller than `target_file_size` in common
                // cases, this issue will be ignored temprorarily.
                if let Err(e) = self.rotate_imp(&mut writable_file) {
                    panic!(
                        "error when rotate [{:?}:{}]: {e}",
                        self.queue, writable_file.seq
                    );
                }
                // If there still exists free space for this record, rotate the file
                // and return a special TryAgain Err (for retry) to the caller.
                return Err(Error::TryAgain(format!(
                    "error when append [{:?}:{seq}]: {e}",
                    self.queue,
                )));
            }
            return Err(Error::Io(e));
        }
        let handle = FileBlockHandle {
            id: FileId {
                queue: self.queue,
                seq,
            },
            offset: start_offset as u64,
            len: writer.offset() - start_offset,
        };
        for listener in &self.listeners {
            listener.on_append_log_file(handle);
        }
        Ok(handle)
    }

    fn sync(&self) -> Result<()> {
        let mut writable_file = self.writable_file.lock();
        let seq = writable_file.seq;
        let writer = &mut writable_file.writer;
        {
            let _t = StopWatch::new(perf_context!(log_sync_duration));
            if let Err(e) = writer.sync() {
                panic!("error when sync [{:?}:{seq}]: {e}", self.queue);
            }
        }

        Ok(())
    }

    fn file_span(&self) -> (FileSeq, FileSeq) {
        let files = self.active_files.read();
        (files[0].seq, files[files.len() - 1].seq)
    }

    fn total_size(&self) -> usize {
        let (first_seq, last_seq) = self.file_span();
        (last_seq - first_seq + 1) as usize * self.target_file_size
    }

    fn rotate(&self) -> Result<()> {
        self.rotate_imp(&mut self.writable_file.lock())
    }

    fn purge_to(&self, file_seq: FileSeq) -> Result<usize> {
        let (len, purged_files) = {
            let mut files = self.active_files.write();
            if !(files[0].seq..files[0].seq + files.len() as u64).contains(&file_seq) {
                return Err(box_err!("FileSeq out of range, cannot be purged"));
            }
            let off = (file_seq - files[0].seq) as usize;
            let mut tail = files.split_off(off);
            std::mem::swap(&mut tail, &mut files);
            (files.len(), tail)
        };
        let purged_len = purged_files.len();
        if purged_len > 0 {
            let remains_capacity = self.capacity.saturating_sub(len);
            let (_, mut recycled_len) = {
                let files = self.recycled_files.read();
                files
                    .front()
                    .map_or_else(|| (DEFAULT_FIRST_FILE_SEQ, 0), |f| (f.seq, files.len()))
            };
            let mut new_recycled = VecDeque::new();
            // The newly purged files from `self.active_files` should be renamed
            // to recycled files with LOG_APPEND_RESERVED_SUFFIX suffix, to reduce the
            // unnecessary recovery timecost when restarting.
            for f in purged_files {
                let file_id = FileId {
                    seq: f.seq,
                    queue: self.queue,
                };
                let path = file_id.build_file_path(&self.paths[f.path_id]);
                // Recycle purged files whose version meets the requirement.
                if f.format.version.has_log_signing() && recycled_len < remains_capacity {
<<<<<<< HEAD
                    new_recycled.push_back(f);
                    recycled_len += 1;
                    continue;
=======
                    let recycled_seq = recycled_start + recycled_len as u64;
                    let dst_path =
                        self.paths[f.path_id].join(build_recycled_file_name(recycled_seq));
                    match self.file_system.reuse_and_open(&path, &dst_path) {
                        Ok(handle) => {
                            new_recycled.push_back(File {
                                seq: recycled_seq,
                                handle: handle.into(),
                                path_id: f.path_id,
                                format: f.format,
                            });
                            recycled_len += 1;
                            continue;
                        }
                        Err(e) => error!("failed to reuse purged file {e:?}"),
                    }
>>>>>>> 773b89fb
                }
                // Remove purged files which are out of capacity and files whose version is
                // marked not recycled.
                self.file_system.delete(&path)?;
            }
            debug_assert!(recycled_len <= remains_capacity);
            self.recycled_files.write().append(&mut new_recycled);
            self.flush_recycle_metrics(recycled_len);
        }
        self.flush_metrics(len);
        Ok(purged_len)
    }
}

/// A [`PipeLog`] implementation that stores data in filesystem.
pub struct DualPipes<F: FileSystem> {
    pipes: [SinglePipe<F>; 2],

    _dir_locks: Vec<StdFile>,
}

impl<F: FileSystem> DualPipes<F> {
    /// Open a new [`DualPipes`]. Assumes the two [`SinglePipe`]s share the
    /// same directory, and that directory is locked by `dir_lock`.
    pub(super) fn open(
        dir_locks: Vec<StdFile>,
        appender: SinglePipe<F>,
        rewriter: SinglePipe<F>,
    ) -> Result<Self> {
        // TODO: remove this dependency.
        debug_assert_eq!(LogQueue::Append as usize, 0);
        debug_assert_eq!(LogQueue::Rewrite as usize, 1);

        Ok(Self {
            pipes: [appender, rewriter],
            _dir_locks: dir_locks,
        })
    }

    #[cfg(test)]
    pub fn file_system(&self) -> Arc<F> {
        self.pipes[0].file_system.clone()
    }
}

impl<F: FileSystem> PipeLog for DualPipes<F> {
    #[inline]
    fn read_bytes(&self, handle: FileBlockHandle) -> Result<Vec<u8>> {
        self.pipes[handle.id.queue as usize].read_bytes(handle)
    }

    #[inline]
    fn append<T: ReactiveBytes + ?Sized>(
        &self,
        queue: LogQueue,
        bytes: &mut T,
    ) -> Result<FileBlockHandle> {
        self.pipes[queue as usize].append(bytes)
    }

    #[inline]
    fn sync(&self, queue: LogQueue) -> Result<()> {
        self.pipes[queue as usize].sync()
    }

    #[inline]
    fn file_span(&self, queue: LogQueue) -> (FileSeq, FileSeq) {
        self.pipes[queue as usize].file_span()
    }

    #[inline]
    fn total_size(&self, queue: LogQueue) -> usize {
        self.pipes[queue as usize].total_size()
    }

    #[inline]
    fn rotate(&self, queue: LogQueue) -> Result<()> {
        self.pipes[queue as usize].rotate()
    }

    #[inline]
    fn purge_to(&self, file_id: FileId) -> Result<usize> {
        self.pipes[file_id.queue as usize].purge_to(file_id.seq)
    }
}

/// Fetch and return a valid `PathId` of the specific directories.
pub(crate) fn find_available_dir(paths: &Paths, target_size: usize) -> PathId {
    fail_point!("file_pipe_log::force_choose_dir", |s| s
        .map_or(DEFAULT_PATH_ID, |n| n.parse::<usize>().unwrap()));
    // Only if one single dir is set by `Config::dir`, can it skip the check of disk
    // space usage.
    if paths.len() > 1 {
        for (t, p) in paths.iter().enumerate() {
            if let Ok(disk_stats) = fs2::statvfs(p) {
                if target_size <= disk_stats.available_space() as usize {
                    return t;
                }
            }
        }
    }
    DEFAULT_PATH_ID
}

#[cfg(test)]
mod tests {
    use std::path::Path;
    use tempfile::Builder;

    use super::super::format::LogFileFormat;
    use super::super::pipe_builder::lock_dir;
    use super::*;
    use crate::env::{DefaultFileSystem, ObfuscatedFileSystem};
    use crate::pipe_log::Version;
    use crate::util::ReadableSize;

    fn new_test_pipe<F: FileSystem>(
        cfg: &Config,
        paths: Paths,
        queue: LogQueue,
        fs: Arc<F>,
    ) -> Result<SinglePipe<F>> {
        SinglePipe::open(cfg, paths, fs, Vec::new(), queue, Vec::new(), Vec::new())
    }

    fn new_test_pipes(cfg: &Config) -> Result<DualPipes<DefaultFileSystem>> {
        DualPipes::open(
            vec![lock_dir(&cfg.dir)?],
            new_test_pipe(
                cfg,
                vec![Path::new(&cfg.dir).to_path_buf()],
                LogQueue::Append,
                Arc::new(DefaultFileSystem),
            )?,
            new_test_pipe(
                cfg,
                vec![Path::new(&cfg.dir).to_path_buf()],
                LogQueue::Rewrite,
                Arc::new(DefaultFileSystem),
            )?,
        )
    }

    #[test]
    fn test_dir_lock() {
        let dir = Builder::new().prefix("test_dir_lock").tempdir().unwrap();
        let path = dir.path().to_str().unwrap();
        let cfg = Config {
            dir: path.to_owned(),
            ..Default::default()
        };

        let _r1 = new_test_pipes(&cfg).unwrap();

        // Only one thread can hold file lock
        let r2 = new_test_pipes(&cfg);

        assert!(format!("{}", r2.err().unwrap())
            .contains("maybe another instance is using this directory"));
    }

    #[test]
    fn test_pipe_log() {
        let dir = Builder::new().prefix("test_pipe_log").tempdir().unwrap();
        let path = dir.path().to_str().unwrap();
        let cfg = Config {
            dir: path.to_owned(),
            target_file_size: ReadableSize::kb(1),
            ..Default::default()
        };
        let queue = LogQueue::Append;

        let pipe_log = new_test_pipes(&cfg).unwrap();
        assert_eq!(pipe_log.file_span(queue), (1, 1));

        let header_size = LogFileFormat::encoded_len(cfg.format_version) as u64;

        // generate file 1, 2, 3
        let content: Vec<u8> = vec![b'a'; 1024];
        let file_handle = pipe_log.append(queue, &mut &content).unwrap();
        assert_eq!(file_handle.id.seq, 1);
        assert_eq!(file_handle.offset, header_size);
        assert_eq!(pipe_log.file_span(queue).1, 1);

        let file_handle = pipe_log.append(queue, &mut &content).unwrap();
        assert_eq!(file_handle.id.seq, 2);
        assert_eq!(file_handle.offset, header_size);
        assert_eq!(pipe_log.file_span(queue).1, 2);

        pipe_log.rotate(queue).unwrap();

        // purge file 1
        assert_eq!(pipe_log.purge_to(FileId { queue, seq: 2 }).unwrap(), 1);
        assert_eq!(pipe_log.file_span(queue).0, 2);

        // cannot purge active file
        assert!(pipe_log.purge_to(FileId { queue, seq: 4 }).is_err());

        // append position
        let s_content = b"short content".to_vec();
        let file_handle = pipe_log.append(queue, &mut &s_content).unwrap();
        assert_eq!(file_handle.id.seq, 3);
        assert_eq!(file_handle.offset, header_size);

        let file_handle = pipe_log.append(queue, &mut &s_content).unwrap();
        assert_eq!(file_handle.id.seq, 3);
        assert_eq!(file_handle.offset, header_size + s_content.len() as u64);

        let content_readed = pipe_log
            .read_bytes(FileBlockHandle {
                id: FileId { queue, seq: 3 },
                offset: header_size,
                len: s_content.len(),
            })
            .unwrap();
        assert_eq!(content_readed, s_content);
        // try to fetch abnormal entry
        let abnormal_content_readed = pipe_log.read_bytes(FileBlockHandle {
            id: FileId { queue, seq: 12 }, // abnormal seq
            offset: header_size,
            len: s_content.len(),
        });
        assert!(abnormal_content_readed.is_err());

        // leave only 1 file to truncate
        pipe_log.purge_to(FileId { queue, seq: 3 }).unwrap();
        assert_eq!(pipe_log.file_span(queue), (3, 3));
    }

    #[test]
    fn test_pipe_log_with_recycle() {
        let dir = Builder::new()
            .prefix("test_pipe_log_with_recycle")
            .tempdir()
            .unwrap();
        let path = dir.path().to_str().unwrap();
        let cfg = Config {
            dir: path.to_owned(),
            target_file_size: ReadableSize(1),
            // super large capacity for recycling
            purge_threshold: ReadableSize::mb(100),
            enable_log_recycle: true,
            format_version: Version::V2,
            ..Default::default()
        };
        let queue = LogQueue::Append;
        let fs = Arc::new(ObfuscatedFileSystem::default());
        let pipe_log =
            new_test_pipe(&cfg, vec![Path::new(&cfg.dir).to_path_buf()], queue, fs).unwrap();
        assert_eq!(pipe_log.file_span(), (1, 1));

        fn content(i: usize) -> Vec<u8> {
            vec![(i % (u8::MAX as usize)) as u8; 16]
        }
        let mut handles = Vec::new();
        for i in 0..10 {
            handles.push(pipe_log.append(&mut &content(i)).unwrap());
            pipe_log.sync().unwrap();
        }
        pipe_log.rotate().unwrap();
        let (first, last) = pipe_log.file_span();
        // Cannot purge already expired logs or not existsed logs.
        assert!(pipe_log.purge_to(first - 1).is_err());
        assert!(pipe_log.purge_to(last + 1).is_err());
        // By `purge`, all stale files will be automatically renamed to recycled files.
        assert_eq!(pipe_log.purge_to(last).unwrap() as u64, last - first);
        // Try to read recycled file.
        for (_, handle) in handles.into_iter().enumerate() {
            assert!(pipe_log.read_bytes(handle).is_err());
        }
        // Try to reuse.
        let mut handles = Vec::new();
        for i in 0..10 {
            handles.push(pipe_log.append(&mut &content(i + 1)).unwrap());
            pipe_log.sync().unwrap();
        }
        // Verify the data.
        for (i, handle) in handles.into_iter().enumerate() {
            assert_eq!(pipe_log.read_bytes(handle).unwrap(), content(i + 1));
        }
    }
}<|MERGE_RESOLUTION|>--- conflicted
+++ resolved
@@ -176,22 +176,17 @@
             seq,
             queue: self.queue,
         };
-<<<<<<< HEAD
-        if let Some(f) = self.recycled_files.write().pop_front() {
+        let (recycle_file, recycle_len) = {
+            let mut recycled_files = self.recycled_files.write();
+            (recycled_files.pop_front(), recycled_files.len())
+        };
+        if let Some(f) = recycle_file {
             let fname = if f.recycled {
                 build_recycled_file_name(f.seq)
             } else {
                 FileId::new(self.queue, f.seq).build_file_name()
             };
             let src_path = self.paths[f.path_id].join(fname);
-=======
-        let (recycle_file, recycle_len) = {
-            let mut recycled_files = self.recycled_files.write();
-            (recycled_files.pop_front(), recycled_files.len())
-        };
-        if let Some(f) = recycle_file {
-            let src_path = self.paths[f.path_id].join(build_recycled_file_name(f.seq));
->>>>>>> 773b89fb
             let dst_path = new_file_id.build_file_path(&self.paths[f.path_id]);
             if let Err(e) = self.file_system.reuse(&src_path, &dst_path) {
                 error!("error while trying to reuse recycled file, err: {e}");
@@ -453,28 +448,9 @@
                 let path = file_id.build_file_path(&self.paths[f.path_id]);
                 // Recycle purged files whose version meets the requirement.
                 if f.format.version.has_log_signing() && recycled_len < remains_capacity {
-<<<<<<< HEAD
                     new_recycled.push_back(f);
                     recycled_len += 1;
                     continue;
-=======
-                    let recycled_seq = recycled_start + recycled_len as u64;
-                    let dst_path =
-                        self.paths[f.path_id].join(build_recycled_file_name(recycled_seq));
-                    match self.file_system.reuse_and_open(&path, &dst_path) {
-                        Ok(handle) => {
-                            new_recycled.push_back(File {
-                                seq: recycled_seq,
-                                handle: handle.into(),
-                                path_id: f.path_id,
-                                format: f.format,
-                            });
-                            recycled_len += 1;
-                            continue;
-                        }
-                        Err(e) => error!("failed to reuse purged file {e:?}"),
-                    }
->>>>>>> 773b89fb
                 }
                 // Remove purged files which are out of capacity and files whose version is
                 // marked not recycled.
