--- conflicted
+++ resolved
@@ -6,7 +6,7 @@
 use std::fs::{self, File as StdFile};
 use std::io::Write;
 use std::marker::PhantomData;
-use std::path::Path;
+use std::path::{Path, PathBuf};
 use std::sync::Arc;
 use std::time::Instant;
 
@@ -15,16 +15,11 @@
 use rayon::prelude::*;
 
 use crate::config::{Config, RecoveryMode};
-<<<<<<< HEAD
 use crate::env::{FileSystem, Handle, Permission};
-=======
-use crate::env::FileSystem;
-use crate::env::Handle;
 use crate::errors::is_no_space_err;
->>>>>>> 6f58a0f9
 use crate::event_listener::EventListener;
 use crate::log_batch::LogItemBatch;
-use crate::pipe_log::{FileId, LogQueue};
+use crate::pipe_log::{FileId, FileSeq, LogQueue};
 use crate::util::{Factory, ReadableSize};
 use crate::{Error, Result};
 
@@ -32,7 +27,9 @@
     build_recycled_file_name, lock_file_path, parse_recycled_file_name, FileNameExt, LogFileFormat,
 };
 use super::log_file::build_file_reader;
-use super::pipe::{find_available_dir, DualPipes, File, Paths, SinglePipe, DEFAULT_FIRST_FILE_SEQ};
+use super::pipe::{
+    find_available_dir, DualPipes, File, PathId, Paths, SinglePipe, DEFAULT_FIRST_FILE_SEQ,
+};
 use super::reader::LogItemBatchFileReader;
 
 const PREFILL_BUFFER_SIZE: usize = ReadableSize::mb(16).0 as usize;
@@ -84,9 +81,14 @@
     /// Only filled after a successful call of `DualPipesBuilder::scan`.
     dirs: Paths,
     dir_locks: Vec<StdFile>,
+
     append_files: Vec<File<F>>,
     rewrite_files: Vec<File<F>>,
     recycled_files: Vec<File<F>>,
+
+    pub(crate) append_file_names: Vec<FileName>,
+    pub(crate) rewrite_file_names: Vec<FileName>,
+    pub(crate) recycled_file_names: Vec<FileName>,
 }
 
 impl<F: FileSystem> DualPipesBuilder<F> {
@@ -101,72 +103,34 @@
             append_files: Vec::new(),
             rewrite_files: Vec::new(),
             recycled_files: Vec::new(),
+            append_file_names: Vec::new(),
+            rewrite_file_names: Vec::new(),
+            recycled_file_names: Vec::new(),
         }
     }
 
     /// Scans for all log files under the working directory. The directory will
     /// be created if not exists.
     pub fn scan(&mut self) -> Result<()> {
-        self.scan_dir(self.cfg.dir.clone())?; // scan the main dir
-        if let Some(dir) = self.cfg.spill_dir.clone() {
-            self.scan_dir(dir)?; // scan the auxiliary dir
-        }
-        // Sorts the expected `file_list` according to `file_seq`.
-        self.append_files.sort_by(|a, b| a.seq.cmp(&b.seq));
-        self.rewrite_files.sort_by(|a, b| a.seq.cmp(&b.seq));
-        self.recycled_files.sort_by(|a, b| a.seq.cmp(&b.seq));
-
-<<<<<<< HEAD
-        let get_permission = |recovery_mode: RecoveryMode, last_in_queue: bool| -> Permission {
-            // If recovery_mode is TolerateAnyCorruption it means all log files
-            // can be truncated or modified internally. Otherwise only the last file
-            // can be changed.
-            if recovery_mode == RecoveryMode::TolerateAnyCorruption || last_in_queue {
-                Permission::ReadWrite
-            } else {
-                Permission::ReadOnly
-            }
-        };
-        self.scan_impl(get_permission)
-    }
-
-    pub(crate) fn scan_impl<G>(&mut self, get_permission: G) -> Result<()>
-    where
-        G: Fn(RecoveryMode, bool /* the last one or not */) -> Permission,
-    {
-        let root_path = Path::new(&self.cfg.dir);
-        let (mut min_append_id, mut max_append_id) = (u64::MAX, 0);
-        let (mut min_rewrite_id, mut max_rewrite_id) = (u64::MAX, 0);
-        let (mut min_recycled_id, mut max_recycled_id) = (u64::MAX, 0);
-        fs::read_dir(root_path)?.for_each(|e| {
-            if let Ok(e) = e {
-                let p = e.path();
-                if !p.is_file() {
-                    return;
-                }
-                let name = p.file_name().unwrap().to_str().unwrap();
-                match FileId::parse_file_name(name) {
-                    Some(FileId {
-                        queue: LogQueue::Append,
-                        seq,
-                    }) => {
-                        min_append_id = cmp::min(min_append_id, seq);
-                        max_append_id = cmp::max(max_append_id, seq);
-                    }
-                    Some(FileId {
-                        queue: LogQueue::Rewrite,
-                        seq,
-                    }) => {
-                        min_rewrite_id = cmp::min(min_rewrite_id, seq);
-                        max_rewrite_id = cmp::max(max_rewrite_id, seq);
-                    }
-                    _ => {
-                        if let Some(seq) = parse_recycled_file_name(name) {
-                            min_recycled_id = cmp::min(min_recycled_id, seq);
-                            max_recycled_id = cmp::max(max_recycled_id, seq);
-                        }
-                    }
-=======
+        self.scan_and_sort(true)?;
+
+        // Open all files with suitable permissions.
+        self.append_files = Vec::with_capacity(self.append_file_names.len());
+        for (i, file_name) in self.append_file_names.iter().enumerate() {
+            let is_last_one = i == self.append_file_names.len() - 1;
+            self.append_files.push(self.open(file_name, is_last_one)?);
+        }
+        self.rewrite_files = Vec::with_capacity(self.rewrite_file_names.len());
+        for (i, file_name) in self.rewrite_file_names.iter().enumerate() {
+            let is_last_one = i == self.rewrite_file_names.len() - 1;
+            self.rewrite_files.push(self.open(file_name, is_last_one)?);
+        }
+        self.recycled_files = Vec::with_capacity(self.recycled_file_names.len());
+        for (i, file_name) in self.recycled_file_names.iter().enumerate() {
+            let is_last_one = i == self.recycled_file_names.len() - 1;
+            self.recycled_files.push(self.open(file_name, is_last_one)?);
+        }
+
         // Validate and clear obsolete metadata and log files.
         for (queue, files, is_recycled_file) in [
             (LogQueue::Append, &mut self.append_files, false),
@@ -180,7 +144,6 @@
                 // files should be skipped and cleared.
                 if file_pair[1].seq - file_pair[0].seq != 1 {
                     invalid_idx = i + 1;
->>>>>>> 6f58a0f9
                 }
             }
             files.drain(..invalid_idx);
@@ -229,25 +192,6 @@
                         }
                     }
                 }
-<<<<<<< HEAD
-                for seq in min_id..=max_id {
-                    let file_id = FileId { queue, seq };
-                    let path = if is_recycled_file {
-                        root_path.join(build_recycled_file_name(file_id.seq))
-                    } else {
-                        file_id.build_file_path(root_path)
-                    };
-                    if !path.exists() {
-                        warn!(
-                            "Detected a hole when scanning directory, discarding files before {:?}.",
-                            file_id,
-                        );
-                        files.clear();
-                    } else {
-                        let flag = get_permission(self.cfg.recovery_mode, seq == max_id);
-                        let handle = Arc::new(self.file_system.open(&path, flag)?);
-                        files.push(File {
-=======
             }
             if cleared > 0 {
                 warn!(
@@ -259,22 +203,44 @@
         Ok(())
     }
 
-    fn scan_dir(&mut self, dir: String) -> Result<()> {
-        let dir = Path::new(&dir);
+    pub(crate) fn scan_and_sort(&mut self, exclude_others: bool) -> Result<()> {
+        let dir = self.cfg.dir.clone();
+        self.scan_dir(&dir, exclude_others)?;
+
+        if let Some(dir) = self.cfg.spill_dir.clone() {
+            self.scan_dir(&dir, exclude_others)?;
+        }
+
+        self.append_file_names.sort_by(|a, b| a.seq.cmp(&b.seq));
+        self.rewrite_file_names.sort_by(|a, b| a.seq.cmp(&b.seq));
+        self.recycled_file_names.sort_by(|a, b| a.seq.cmp(&b.seq));
+        Ok(())
+    }
+
+    fn scan_dir(&mut self, dir: &str, exclude_others: bool) -> Result<()> {
+        let dir = Path::new(dir);
         if !dir.exists() {
-            info!("Create raft log directory: {}", dir.display());
-            fs::create_dir(dir)?;
-            self.dir_locks.push(lock_dir(dir)?);
+            if exclude_others {
+                info!("Create raft log directory: {}", dir.display());
+                fs::create_dir(dir)?;
+                self.dir_locks.push(lock_dir(dir)?);
+            }
             self.dirs.push(dir.to_path_buf());
             return Ok(());
         }
         if !dir.is_dir() {
             return Err(box_err!("Not directory: {}", dir.display()));
         }
-        self.dir_locks.push(lock_dir(dir)?);
+        if exclude_others {
+            self.dir_locks.push(lock_dir(dir)?);
+        }
         self.dirs.push(dir.to_path_buf());
 
-        let path_id = self.dirs.len() - 1; // path_id to current dir.
+        let path_id = self.dirs.len() - 1;
+        self.do_scan(dir, path_id)
+    }
+
+    pub fn do_scan(&mut self, dir: &Path, path_id: usize) -> Result<()> {
         fs::read_dir(dir)?.try_for_each(|e| -> Result<()> {
             let dir_entry = e?;
             let p = dir_entry.path();
@@ -286,43 +252,34 @@
                 Some(FileId {
                     queue: LogQueue::Append,
                     seq,
-                }) => self.append_files.push(File {
+                }) => self.append_file_names.push(FileName {
                     seq,
-                    handle: Arc::new(self.file_system.open(&p)?),
-                    format: LogFileFormat::default(),
+                    name: file_name.to_owned(),
                     path_id,
+                    recycled: false,
                 }),
                 Some(FileId {
                     queue: LogQueue::Rewrite,
                     seq,
-                }) => self.rewrite_files.push(File {
+                }) => self.rewrite_file_names.push(FileName {
                     seq,
-                    handle: Arc::new(self.file_system.open(&p)?),
-                    format: LogFileFormat::default(),
+                    name: file_name.to_owned(),
                     path_id,
+                    recycled: false,
                 }),
                 _ => {
                     if let Some(seq) = parse_recycled_file_name(file_name) {
-                        self.recycled_files.push(File {
->>>>>>> 6f58a0f9
+                        self.recycled_file_names.push(FileName {
                             seq,
-                            handle: Arc::new(self.file_system.open(&p)?),
-                            format: LogFileFormat::default(),
+                            name: file_name.to_owned(),
                             path_id,
+                            recycled: true,
                         })
                     }
                 }
             }
             Ok(())
         })
-    }
-
-    pub(crate) fn get_append_queue_files(&self) -> &[File<F>] {
-        &self.append_files
-    }
-
-    pub(crate) fn get_rewrite_queue_files(&self) -> &[File<F>] {
-        &self.rewrite_files
     }
 
     /// Reads through log items in all available log files, and replays them to
@@ -364,8 +321,10 @@
             concurrency: rewrite_concurrency,
             ..append_recovery_cfg
         };
+
         let append_files = &mut self.append_files;
         let rewrite_files = &mut self.rewrite_files;
+
         let file_system = self.file_system.clone();
         // As the `recover_queue` would update the `LogFileFormat` of each log file
         // in `apend_files` and `rewrite_files`, we re-design the implementation on
@@ -612,6 +571,32 @@
         )?;
         DualPipes::open(self.dir_locks, appender, rewriter)
     }
+
+    pub(crate) fn file_path(&self, file_name: &FileName) -> PathBuf {
+        let mut p = PathBuf::from(&self.dirs[file_name.path_id]);
+        p.push(&file_name.name);
+        p
+    }
+
+    fn open(&self, file_name: &FileName, is_last_one: bool) -> Result<File<F>> {
+        let p = self.file_path(file_name);
+        let perm = if file_name.recycled
+            // For recovery mode TolerateAnyCorruption, all files should be writable.
+            || self.cfg.recovery_mode == RecoveryMode::TolerateAnyCorruption
+            // For other recovery modes, only the last log file needs to be writable.
+            || is_last_one
+        {
+            Permission::ReadWrite
+        } else {
+            Permission::ReadOnly
+        };
+        Ok(File {
+            seq: file_name.seq,
+            handle: Arc::new(self.file_system.open(&p, perm)?),
+            format: LogFileFormat::default(),
+            path_id: file_name.path_id,
+        })
+    }
 }
 
 /// Creates and exclusively locks a lock file under the given directory.
@@ -624,4 +609,11 @@
         ))
     })?;
     Ok(lock_file)
+}
+
+pub(crate) struct FileName {
+    pub seq: FileSeq,
+    name: String,
+    path_id: PathId,
+    recycled: bool,
 }