--- conflicted
+++ resolved
@@ -662,15 +662,8 @@
         cfg.target_file_size = ReadableSize(rotate_size as u64);
 
         let mut worker = Worker::new("test".to_owned(), None);
-<<<<<<< HEAD
-        let stats = Arc::new(SharedCacheStats::default());
-        let submitor = CacheSubmitor::new(4096, worker.scheduler(), stats);
+        let stats = Arc::new(GlobalStats::default());
         let log = PipeLog::open(&cfg).unwrap();
-=======
-        let stats = Arc::new(GlobalStats::default());
-        let submitor = CacheSubmitor::new(usize::MAX, 4096, worker.scheduler(), stats);
-        let log = PipeLog::open(&cfg, submitor).unwrap();
->>>>>>> 7f89d275
         (log, worker.take_receiver())
     }
 
