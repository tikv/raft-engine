--- conflicted
+++ resolved
@@ -86,11 +86,6 @@
     fn latest_file_before(&self, queue: LogQueue, size: usize) -> u64;
 
     fn file_len(&self, queue: LogQueue, file_num: u64) -> Result<u64>;
-<<<<<<< HEAD
-=======
-
-    fn cache_submitor(&self) -> MutexGuard<CacheSubmitor>;
->>>>>>> 48be2d78
 }
 
 pub struct LogFd(RawFd);
@@ -425,53 +420,15 @@
         Ok(())
     }
 
-<<<<<<< HEAD
-=======
-    fn write<E: Message, W: EntryExt<E>>(
-        &self,
-        batch: &LogBatch<E, W>,
-        mut sync: bool,
-        file_num: &mut u64,
-    ) -> Result<usize> {
-        if let Some(content) = batch.encode_to_bytes() {
-            // TODO: `pwrite` is performed in the mutex. Is it possible for concurrence?
-            let mut cache_submitor = self.cache_submitor.lock().unwrap();
-            let (cur_file_num, offset, fd) = self.append(LogQueue::Append, &content, &mut sync)?;
-            let tracker =
-                cache_submitor.get_cache_tracker(cur_file_num, offset, batch.entries_size());
-            drop(cache_submitor);
-            if sync {
-                fsync(fd.0).map_err(|e| parse_nix_error(e, "fsync"))?;
-            }
-
-            for item in &batch.items {
-                if let LogItemContent::Entries(ref entries) = item.content {
-                    entries.update_position(LogQueue::Append, cur_file_num, offset, &tracker);
-                }
-            }
-
-            *file_num = cur_file_num;
-            return Ok(content.len());
-        }
-        Ok(0)
-    }
-
->>>>>>> 48be2d78
     fn rewrite<E: Message, W: EntryExt<E>>(
         &self,
         batch: &mut LogBatch<E, W>,
         sync: bool,
         file_num: &mut u64,
     ) -> Result<usize> {
-<<<<<<< HEAD
-        let mut encoded_size = 0;
-        if let Some(content) = batch.encode_to_bytes(&mut encoded_size) {
+        if let Some(content) = batch.encode_to_bytes() {
             let (cur_file_num, fd) = self.switch_log_file(LogQueue::Rewrite)?;
             let offset = self.append(LogQueue::Rewrite, &content)?;
-=======
-        if let Some(content) = batch.encode_to_bytes() {
-            let (cur_file_num, offset, fd) = self.append(LogQueue::Rewrite, &content, &mut sync)?;
->>>>>>> 48be2d78
             if sync {
                 fd.sync()?;
             }
@@ -561,13 +518,6 @@
         self.get_queue(queue)
             .get_fd(file_num)
             .map(|fd| file_len(fd.0).unwrap() as u64)
-<<<<<<< HEAD
-=======
-    }
-
-    fn cache_submitor(&self) -> MutexGuard<CacheSubmitor> {
-        self.cache_submitor.lock().unwrap()
->>>>>>> 48be2d78
     }
 }
 
