--- conflicted
+++ resolved
@@ -50,14 +50,6 @@
 
     /// Close the pipe log.
     fn close(&self) -> Result<()>;
-
-    /// Write a batch into the append queue.
-    fn write<E: Message, W: EntryExt<E>>(
-        &self,
-        batch: &LogBatch<E, W>,
-        sync: bool,
-        file_num: &mut u64,
-    ) -> Result<usize>;
 
     /// Rewrite a batch into the rewrite queue.
     fn rewrite<E: Message, W: EntryExt<E>>(
@@ -423,32 +415,6 @@
         Ok(())
     }
 
-    fn write<E: Message, W: EntryExt<E>>(
-        &self,
-        batch: &LogBatch<E, W>,
-        sync: bool,
-        file_num: &mut u64,
-    ) -> Result<usize> {
-        let mut entries_size = 0;
-        if let Some(content) = batch.encode_to_bytes(&mut entries_size) {
-            // TODO: `pwrite` is performed in the mutex. Is it possible for concurrence?
-            let (cur_file_num, fd) = self.switch_log_file(LogQueue::Append)?;
-            let tracker = None;
-            let offset = self.append(LogQueue::Append, &content)?;
-            for item in &batch.items {
-                if let LogItemContent::Entries(ref entries) = item.content {
-                    entries.update_position(LogQueue::Append, cur_file_num, offset, &tracker);
-                }
-            }
-            if sync {
-                fsync(fd.0).map_err(|e| parse_nix_error(e, "fsync"))?;
-            }
-            *file_num = cur_file_num;
-            return Ok(content.len());
-        }
-        Ok(0)
-    }
-
     fn rewrite<E: Message, W: EntryExt<E>>(
         &self,
         batch: &LogBatch<E, W>,
@@ -642,36 +608,22 @@
 mod tests {
     use std::time::Duration;
 
-    use crossbeam::channel::Receiver;
     use raft::eraftpb::Entry;
     use tempfile::Builder;
 
     use super::*;
-<<<<<<< HEAD
-    use crate::cache_evict::CacheTask;
-=======
     use crate::cache_evict::{CacheSubmitor, CacheTask};
+    use crate::util::{ReadableSize, Worker};
     use crate::GlobalStats;
->>>>>>> 32f09314
-    use crate::util::{ReadableSize, Worker};
-
-    fn new_test_pipe_log(
-        path: &str,
-        bytes_per_sync: usize,
-        rotate_size: usize,
-    ) -> (PipeLog, Receiver<Option<CacheTask>>) {
+
+    fn new_test_pipe_log(path: &str, bytes_per_sync: usize, rotate_size: usize) -> PipeLog {
         let mut cfg = Config::default();
         cfg.dir = path.to_owned();
         cfg.bytes_per_sync = ReadableSize(bytes_per_sync as u64);
         cfg.target_file_size = ReadableSize(rotate_size as u64);
 
-        let mut worker = Worker::new("test".to_owned(), None);
-<<<<<<< HEAD
-=======
-        let stats = Arc::new(GlobalStats::default());
->>>>>>> 32f09314
         let log = PipeLog::open(&cfg).unwrap();
-        (log, worker.take_receiver())
+        log
     }
 
     #[test]
@@ -695,7 +647,7 @@
 
         let rotate_size = 1024;
         let bytes_per_sync = 32 * 1024;
-        let (pipe_log, _) = new_test_pipe_log(path, bytes_per_sync, rotate_size);
+        let pipe_log = new_test_pipe_log(path, bytes_per_sync, rotate_size);
         assert_eq!(pipe_log.first_file_num(queue), INIT_FILE_NUM);
         assert_eq!(pipe_log.active_file_num(queue), INIT_FILE_NUM);
 
@@ -777,7 +729,7 @@
         pipe_log.close().unwrap();
 
         // reopen
-        let (pipe_log, _) = new_test_pipe_log(path, bytes_per_sync, rotate_size);
+        let pipe_log = new_test_pipe_log(path, bytes_per_sync, rotate_size);
         assert_eq!(pipe_log.active_file_num(queue), 3);
         assert_eq!(
             pipe_log.active_log_size(queue),
@@ -799,6 +751,29 @@
         test_pipe_log_impl(LogQueue::Rewrite)
     }
 
+    fn write_to_log(
+        log: &mut PipeLog,
+        submitor: &mut CacheSubmitor,
+        batch: &LogBatch<Entry, Entry>,
+        file_num: &mut u64,
+    ) {
+        let mut entries_size = 0;
+        if let Some(content) = batch.encode_to_bytes(&mut entries_size) {
+            // TODO: `pwrite` is performed in the mutex. Is it possible for concurrence?
+            let (cur_file_num, fd) = log.switch_log_file(LogQueue::Append).unwrap();
+            let offset = log.append(LogQueue::Append, &content).unwrap();
+            let tracker = submitor.get_cache_tracker(cur_file_num, offset);
+            submitor.fill_chunk(entries_size);
+            for item in &batch.items {
+                if let LogItemContent::Entries(ref entries) = item.content {
+                    entries.update_position(LogQueue::Append, cur_file_num, offset, &tracker);
+                }
+            }
+            fd.sync().unwrap();
+            *file_num = cur_file_num;
+        }
+    }
+
     #[test]
     fn test_cache_submitor() {
         let dir = Builder::new().prefix("test_pipe_log").tempdir().unwrap();
@@ -806,7 +781,11 @@
 
         let rotate_size = 6 * 1024; // 6K to rotate.
         let bytes_per_sync = 32 * 1024;
-        let (pipe_log, receiver) = new_test_pipe_log(path, bytes_per_sync, rotate_size);
+        let mut worker = Worker::new("test".to_owned(), None);
+        let mut pipe_log = new_test_pipe_log(path, bytes_per_sync, rotate_size);
+        let receiver = worker.take_receiver();
+        let stats = Arc::new(GlobalStats::default());
+        let mut submitor = CacheSubmitor::new(usize::MAX, 4096, worker.scheduler(), stats);
 
         let get_1m_batch = || {
             let mut entry = Entry::new();
@@ -826,7 +805,7 @@
         for i in 0..5 {
             let log_batch = get_1m_batch();
             let mut file_num = 0;
-            pipe_log.write(&log_batch, true, &mut file_num).unwrap();
+            write_to_log(&mut pipe_log, &mut submitor, &log_batch, &mut file_num);
             log_batches.push(log_batch);
             let x = receiver.recv_timeout(Duration::from_millis(100));
             if i < 4 {
@@ -841,7 +820,7 @@
         for i in 5..7 {
             let log_batch = get_1m_batch();
             let mut file_num = 0;
-            pipe_log.write(&log_batch, true, &mut file_num).unwrap();
+            write_to_log(&mut pipe_log, &mut submitor, &log_batch, &mut file_num);
             log_batches.push(log_batch);
             let x = receiver.recv_timeout(Duration::from_millis(100));
             if i < 6 {
@@ -857,7 +836,7 @@
         for _ in 7..20 {
             let log_batch = get_1m_batch();
             let mut file_num = 0;
-            pipe_log.write(&log_batch, true, &mut file_num).unwrap();
+            write_to_log(&mut pipe_log, &mut submitor, &log_batch, &mut file_num);
             drop(log_batch);
             assert!(receiver.recv_timeout(Duration::from_millis(100)).is_err());
         }
