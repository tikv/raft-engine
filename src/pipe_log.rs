// Copyright (c) 2017-present, PingCAP, Inc. Licensed under Apache-2.0.

use crate::Result;

#[derive(Clone, Copy, PartialEq, Eq, Hash, Debug)]
pub enum LogQueue {
    Append,
    Rewrite,
}

pub type FileSeq = u64;

#[derive(Debug, Copy, Clone, PartialEq)]
pub struct FileId {
    pub queue: LogQueue,
    pub seq: FileSeq,
}

impl FileId {
    pub fn new(queue: LogQueue, seq: FileSeq) -> Self {
        Self { queue, seq }
    }

    #[cfg(test)]
    pub fn dummy(queue: LogQueue) -> Self {
        Self { queue, seq: 0 }
    }
}

#[derive(Debug, Copy, Clone, PartialEq)]
pub struct FileBlockHandle {
    pub id: FileId,
    pub offset: u64,
    pub len: usize,
}

impl FileBlockHandle {
    pub fn new(id: FileId, offset: u64, len: usize) -> Self {
        Self { id, offset, len }
    }

    #[cfg(test)]
    pub fn dummy(queue: LogQueue) -> Self {
        Self {
            id: FileId::dummy(queue),
            offset: 0,
            len: 0,
        }
    }
}

pub trait PipeLog: Sized {
<<<<<<< HEAD
    type WriteContext;

    fn file_size(&self, queue: LogQueue, file_id: FileId) -> Result<u64>;

    /// Total size of the given queue.
    fn total_size(&self, queue: LogQueue) -> usize;

=======
>>>>>>> 88640350
    /// Read some bytes from the given position.
    fn read_bytes(&self, handle: FileBlockHandle) -> Result<Vec<u8>>;

    fn pre_write(&self, queue: LogQueue) -> Self::WriteContext;

    fn post_write(&self, queue: LogQueue, ctx: Self::WriteContext, force_sync: bool) -> Result<()>;

    /// Write a batch into the append queue.
<<<<<<< HEAD
    fn append(
        &self,
        queue: LogQueue,
        ctx: &mut Self::WriteContext,
        bytes: &[u8],
    ) -> Result<(FileId, u64)>;
=======
    fn append(&self, queue: LogQueue, bytes: &[u8], sync: bool) -> Result<FileBlockHandle>;
>>>>>>> 88640350

    /// Sync the given queue.
    fn sync(&self, queue: LogQueue) -> Result<()>;

    fn file_span(&self, queue: LogQueue) -> (FileSeq, FileSeq);

    /// Returns the oldest id containing given file size percentile.
    fn file_at(&self, queue: LogQueue, mut position: f64) -> FileSeq {
        if position > 1.0 {
            position = 1.0;
        } else if position < 0.0 {
            position = 0.0;
        }
        let (first, active) = self.file_span(queue);
        let count = active - first + 1;
        first + (count as f64 * position) as u64
    }

    /// Total size of the given queue.
    fn total_size(&self, queue: LogQueue) -> usize;

    fn new_log_file(&self, queue: LogQueue) -> Result<()>;

    fn purge_to(&self, file_id: FileId) -> Result<usize>;
}<|MERGE_RESOLUTION|>--- conflicted
+++ resolved
@@ -50,16 +50,8 @@
 }
 
 pub trait PipeLog: Sized {
-<<<<<<< HEAD
     type WriteContext;
 
-    fn file_size(&self, queue: LogQueue, file_id: FileId) -> Result<u64>;
-
-    /// Total size of the given queue.
-    fn total_size(&self, queue: LogQueue) -> usize;
-
-=======
->>>>>>> 88640350
     /// Read some bytes from the given position.
     fn read_bytes(&self, handle: FileBlockHandle) -> Result<Vec<u8>>;
 
@@ -68,16 +60,12 @@
     fn post_write(&self, queue: LogQueue, ctx: Self::WriteContext, force_sync: bool) -> Result<()>;
 
     /// Write a batch into the append queue.
-<<<<<<< HEAD
     fn append(
         &self,
         queue: LogQueue,
         ctx: &mut Self::WriteContext,
         bytes: &[u8],
-    ) -> Result<(FileId, u64)>;
-=======
-    fn append(&self, queue: LogQueue, bytes: &[u8], sync: bool) -> Result<FileBlockHandle>;
->>>>>>> 88640350
+    ) -> Result<FileBlockHandle>;
 
     /// Sync the given queue.
     fn sync(&self, queue: LogQueue) -> Result<()>;
