--- conflicted
+++ resolved
@@ -227,23 +227,19 @@
         self.active_log_capacity = bytes;
         self.last_sync_size = 0;
         self.all_files.push_back(fd);
-<<<<<<< HEAD
+        self.sync_dir()?;
 
         for hook in &self.hooks {
             let queue = queue_from_suffix(&self.name_suffix);
             hook.post_new_log_file(queue, self.active_file_num);
         }
 
-=======
-        self.sync_dir()?;
-
         Ok(())
     }
 
     fn sync_dir(&self) -> Result<()> {
         let path = PathBuf::from(&self.dir);
         std::fs::File::open(path).and_then(|d| d.sync_all())?;
->>>>>>> ad8e336b
         Ok(())
     }
 
