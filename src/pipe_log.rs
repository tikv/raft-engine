--- conflicted
+++ resolved
@@ -6,15 +6,9 @@
 use std::sync::{Arc, Mutex, RwLock};
 use std::{cmp, u64};
 
-<<<<<<< HEAD
-use super::log_batch::{LogBatch, LogItemContent};
-use super::metrics::*;
-use super::{Error, Result};
-=======
 use crate::log_batch::{LogBatch, LogItemContent};
 use crate::metrics::*;
 use crate::{Error, Result};
->>>>>>> 098864b6
 
 const LOG_SUFFIX: &str = ".raftlog";
 const LOG_SUFFIX_LEN: usize = 8;
