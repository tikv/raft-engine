--- conflicted
+++ resolved
@@ -15,12 +15,7 @@
 
 use crate::cache_evict::CacheSubmitor;
 use crate::config::Config;
-<<<<<<< HEAD
 use crate::log_batch::{EntryExt, LogBatch, LogItemContent};
-use crate::metrics::*;
-=======
-use crate::log_batch::{Entry, LogBatch, LogItemContent};
->>>>>>> c6c82d48
 use crate::util::HandyRwLock;
 use crate::{Error, Result};
 use protobuf::Message;
@@ -350,25 +345,8 @@
         Ok((file_num, offset))
     }
 
-<<<<<<< HEAD
-    fn write_header(&self) -> Result<(u64, u64)> {
-        // Write HEADER.
-        let mut header = Vec::with_capacity(FILE_MAGIC_HEADER.len() + VERSION.len());
-        header.extend_from_slice(FILE_MAGIC_HEADER);
-        header.extend_from_slice(VERSION);
-        self.append(header.as_slice(), true)
-    }
-
-    fn rotate_log(&self) -> Result<()> {
-        self.log_manager.wl().new_log_file(&self.dir)?;
-        self.write_header()?;
-        Ok(())
-    }
 
     pub fn write<E: Message, W: EntryExt<E>>(
-=======
-    pub fn write<T: Entry>(
->>>>>>> c6c82d48
         &self,
         batch: &LogBatch<E, W>,
         sync: bool,
