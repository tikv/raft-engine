--- conflicted
+++ resolved
@@ -83,16 +83,10 @@
     pub fn open(cfg: &Config, cache_agent: CacheAgent) -> Result<PipeLog> {
         let path = Path::new(&cfg.dir);
         if !path.exists() {
-<<<<<<< HEAD
             info!("Create raft log directory: {}", &cfg.dir);
-            fs::create_dir(&cfg.dir)
-                .unwrap_or_else(|e| panic!("Create raft log directory failed, err: {:?}", e));
-=======
-            info!("Create raft log directory: {}", dir);
             fs::create_dir(dir).map_err::<Error, _>(|e| {
                 box_err!("Create raft log directory failed, err: {:?}", e)
             })?;
->>>>>>> be47dd94
         }
 
         if !path.is_dir() {
@@ -211,7 +205,6 @@
     }
 
     pub fn close(&self) -> Result<()> {
-<<<<<<< HEAD
         let _write_lock = self.cache_agent.lock().unwrap();
 
         let active_log_size = self.log_manager.rl().active_log_size;
@@ -219,19 +212,7 @@
 
         for fd in self.log_manager.rl().all_files.iter() {
             unsafe { libc::close(*fd) };
-=======
-        let _write_lock = self.write_lock.lock().unwrap();
-        {
-            let active_log_size = {
-                let manager = self.log_manager.rl();
-                manager.active_log_size
-            };
-            self.truncate_active_log(active_log_size)?;
-        }
-        let manager = self.log_manager.rl();
-        for fd in manager.all_files.iter() {
             nix::unistd::close(*fd)?
->>>>>>> be47dd94
         }
         Ok(())
     }
