// Copyright (c) 2017-present, PingCAP, Inc. Licensed under Apache-2.0.

use std::collections::VecDeque;
<<<<<<< HEAD
use std::fs::{self};
use std::io::{Error as IoError, ErrorKind as IoErrorKind};
=======
use std::fs;
use std::io::{BufRead, Error as IoError, ErrorKind as IoErrorKind};
>>>>>>> 2734e187
use std::os::unix::io::RawFd;
use std::path::{Path, PathBuf};
use std::sync::Arc;
use std::time::Instant;

use log::{debug, info, warn};
use nix::fcntl::{self, OFlag};
use nix::sys::stat::Mode;
use nix::unistd::{close, fsync, ftruncate};
use nix::NixPath;
use parking_lot::{RwLock, RwLockReadGuard, RwLockWriteGuard};

use crate::codec::{self, NumberEncoder};
use crate::config::{Config, RecoveryMode};
use crate::event_listener::EventListener;
use crate::log_batch::{LogBatch, MessageExt};
use crate::metrics::*;
use crate::pipe_log::{FileId, LogQueue, PipeLog};
<<<<<<< HEAD
use crate::reader::LogBatchFileReader;
use crate::util::{file_size, parse_nix_error, pread_exact, pwrite_exact, HandyRwLock};
=======
use crate::util::InstantExt;
>>>>>>> 2734e187
use crate::{Error, Result};

const LOG_SUFFIX: &str = ".raftlog";
const LOG_NUM_LEN: usize = 16;
const LOG_NAME_LEN: usize = LOG_NUM_LEN + LOG_SUFFIX.len();

const REWRITE_SUFFIX: &str = ".rewrite";
const REWRITE_NUM_LEN: usize = 8;
const REWRITE_NAME_LEN: usize = REWRITE_NUM_LEN + REWRITE_SUFFIX.len();

const INIT_FILE_NUM: u64 = 1;

pub const FILE_MAGIC_HEADER: &[u8] = b"RAFT-LOG-FILE-HEADER-9986AB3E47F320B394C8E84916EB0ED5";
const DEFAULT_FILES_COUNT: usize = 32;
#[cfg(target_os = "linux")]
const FILE_ALLOCATE_SIZE: usize = 2 * 1024 * 1024;

// TODO(MrCroxx): [PLEASE REVIEW] benchmark needed, 4k or 512?
const RECOVERY_FILE_READ_SIZE: usize = 512;

#[derive(Clone, Copy)]
pub enum Version {
    V1 = 1,
}

impl Version {
    fn current() -> Self {
        Self::V1
    }

    fn len() -> usize {
        8
    }

    fn as_u64(&self) -> u64 {
        *self as u64
    }

    fn from_u64(v: u64) -> Option<Self> {
        match v {
            1 => Some(Self::V1),
            _ => None,
        }
    }
}

struct LogFd(RawFd);

impl LogFd {
    fn open<P: ?Sized + NixPath>(path: &P) -> Result<Self> {
        let flags = OFlag::O_RDWR;
        let mode = Mode::S_IRWXU;
        let fd = fcntl::open(path, flags, mode).map_err(|e| parse_nix_error(e, "open"))?;
        let fd = LogFd(fd);
        fd.read_header()?;
        Ok(fd)
    }

    fn create<P: ?Sized + NixPath>(path: &P) -> Result<Self> {
        let flags = OFlag::O_RDWR | OFlag::O_CREAT;
        let mode = Mode::S_IRWXU;
        let fd = fcntl::open(path, flags, mode).map_err(|e| parse_nix_error(e, "open"))?;
        let fd = LogFd(fd);
        fd.write_header()?;
        Ok(fd)
    }

    fn close(&self) -> Result<()> {
        close(self.0).map_err(|e| parse_nix_error(e, "close"))
    }
    fn sync(&self) -> Result<()> {
        let start = Instant::now();
        let res = fsync(self.0).map_err(|e| parse_nix_error(e, "fsync"));
        LOG_SYNC_TIME_HISTOGRAM.observe(start.saturating_elapsed().as_secs_f64());
        res
    }

    fn read(&self, mut offset: i64, len: usize) -> Result<Vec<u8>> {
        let mut result = vec![0; len as usize];
        let mut readed = 0;
        while readed < len {
            let bytes = match pread(self.0, &mut result[readed..], offset) {
                Ok(bytes) => bytes,
                Err(e) if e.as_errno() == Some(Errno::EAGAIN) => continue,
                Err(e) => return Err(parse_nix_error(e, "pread")),
            };
            readed += bytes;
            offset += bytes as i64;
        }
        Ok(result)
    }

    fn write(&self, mut offset: i64, content: &[u8]) -> Result<()> {
        let mut written = 0;
        while written < content.len() {
            let bytes = match pwrite(self.0, &content[written..], offset) {
                Ok(bytes) => bytes,
                Err(e) if e.as_errno() == Some(Errno::EAGAIN) => continue,
                Err(e) => return Err(parse_nix_error(e, "pwrite")),
            };
            written += bytes;
            offset += bytes as i64;
        }
        Ok(())
    }

    fn file_size(&self) -> Result<usize> {
        lseek(self.0, 0, Whence::SeekEnd)
            .map(|n| n as usize)
            .map_err(|e| parse_nix_error(e, "lseek"))
    }

    fn truncate(&self, offset: i64) -> Result<i64> {
        if FILE_MAGIC_HEADER.len() + Version::len() > offset as usize {
            Ok((FILE_MAGIC_HEADER.len() + Version::len()) as i64)
        } else {
            ftruncate(self.0, offset).map_err(|e| parse_nix_error(e, "ftruncate"))?;
            Ok(offset)
        }
    }

    fn read_header(&self) -> Result<()> {
        if self.file_size()? < FILE_MAGIC_HEADER.len() + Version::len() {
            return Err(Error::Corruption("log file too short".to_owned()));
        }
        let buf = self.read(0, FILE_MAGIC_HEADER.len() + Version::len())?;
        if !buf.starts_with(FILE_MAGIC_HEADER) {
            return Err(Error::Corruption(
                "log file magic header mismatch".to_owned(),
            ));
        }
        let v = codec::decode_u64(&mut &buf[FILE_MAGIC_HEADER.len()..])?;
        if Version::from_u64(v).is_none() {
            return Err(Error::Corruption(format!(
                "unrecognized log file version: {}",
                v
            )));
        }
        Ok(())
    }

    fn write_header(&self) -> Result<usize> {
        let len = FILE_MAGIC_HEADER.len() + Version::len();
        let mut header = Vec::with_capacity(len);
        header.extend_from_slice(FILE_MAGIC_HEADER);
        header.encode_u64(Version::current().as_u64()).unwrap();
        self.write(0, &header)?;
        Ok(len)
    }
}

impl Drop for LogFd {
    fn drop(&mut self) {
        if let Err(e) = self.close() {
            warn!("Drop LogFd fail: {}", e);
        }
    }
}

fn build_file_name(queue: LogQueue, file_id: FileId) -> String {
    match queue {
        LogQueue::Append => format!("{:0width$}{}", file_id, LOG_SUFFIX, width = LOG_NUM_LEN),
        LogQueue::Rewrite => format!(
            "{:0width$}{}",
            file_id,
            REWRITE_SUFFIX,
            width = REWRITE_NUM_LEN
        ),
    }
}

fn parse_file_name(file_name: &str) -> Result<(LogQueue, FileId)> {
    if file_name.ends_with(LOG_SUFFIX) && file_name.len() == LOG_NAME_LEN {
        if let Ok(num) = file_name[..LOG_NUM_LEN].parse::<u64>() {
            return Ok((LogQueue::Append, num.into()));
        }
    } else if file_name.ends_with(REWRITE_SUFFIX) && file_name.len() == REWRITE_NAME_LEN {
        if let Ok(num) = file_name[..REWRITE_NUM_LEN].parse::<u64>() {
            return Ok((LogQueue::Rewrite, num.into()));
        }
    }
    Err(Error::ParseFileName(file_name.to_owned()))
}

struct LogManager {
    queue: LogQueue,
    dir: String,
    rotate_size: usize,
    bytes_per_sync: usize,
    listeners: Vec<Arc<dyn EventListener>>,

    pub first_file_id: FileId,
    pub active_file_id: FileId,

    pub active_log_size: usize,
    pub active_log_capacity: usize,
    pub last_sync_size: usize,

    pub all_files: VecDeque<Arc<LogFd>>,
}

impl LogManager {
    fn new(cfg: &Config, queue: LogQueue) -> Self {
        Self {
            queue,
            dir: cfg.dir.clone(),
            rotate_size: cfg.target_file_size.0 as usize,
            bytes_per_sync: cfg.bytes_per_sync.0 as usize,
            listeners: vec![],

            first_file_id: INIT_FILE_NUM.into(),
            active_file_id: Default::default(),
            active_log_size: 0,
            active_log_capacity: 0,
            last_sync_size: 0,
            all_files: VecDeque::with_capacity(DEFAULT_FILES_COUNT),
        }
    }

    fn open_files(
        &mut self,
        logs: Vec<String>,
        min_file_id: FileId,
        max_file_id: FileId,
    ) -> Result<()> {
        if !logs.is_empty() {
            self.first_file_id = min_file_id;
            self.active_file_id = max_file_id;

            for (i, file_name) in logs[0..logs.len() - 1].iter().enumerate() {
                let mut path = PathBuf::from(&self.dir);
                path.push(file_name);
                let fd = Arc::new(LogFd::open(&path)?);
                self.all_files.push_back(fd);
                for listener in &self.listeners {
                    listener.post_new_log_file(self.queue, self.first_file_id.forward(i));
                }
            }

            let mut path = PathBuf::from(&self.dir);
            path.push(logs.last().unwrap());
            let fd = Arc::new(LogFd::open(&path)?);

            self.active_log_size = fd.file_size()?;
            self.active_log_capacity = self.active_log_size;
            self.last_sync_size = self.active_log_size;
            self.all_files.push_back(fd);

            for listener in &self.listeners {
                listener.post_new_log_file(self.queue, self.active_file_id);
            }
        }

        self.update_metrics();

        Ok(())
    }

    fn new_log_file(&mut self) -> Result<()> {
        if self.active_file_id.valid() {
            self.truncate_active_log(None)?;
        }
        self.active_file_id = if self.active_file_id.valid() {
            self.active_file_id.forward(1)
        } else {
            self.first_file_id
        };

        let mut path = PathBuf::from(&self.dir);
        path.push(build_file_name(self.queue, self.active_file_id));
        let fd = Arc::new(LogFd::create(&path)?);
        let bytes = fd.file_size()?;

        self.active_log_size = bytes;
        self.active_log_capacity = bytes;
        self.last_sync_size = 0;
        self.all_files.push_back(fd);
        self.sync_dir()?;

        for listener in &self.listeners {
            listener.post_new_log_file(self.queue, self.active_file_id);
        }

        self.update_metrics();

        Ok(())
    }

    fn sync_dir(&self) -> Result<()> {
        let path = PathBuf::from(&self.dir);
        std::fs::File::open(path).and_then(|d| d.sync_all())?;
        Ok(())
    }

    fn truncate_active_log(&mut self, offset: Option<usize>) -> Result<()> {
        let mut offset = offset.unwrap_or(self.active_log_size);
        if offset > self.active_log_size {
            let io_error = IoError::new(IoErrorKind::UnexpectedEof, "truncate");
            return Err(Error::Io(io_error));
        }
        let active_fd = self.get_active_fd().unwrap();
        offset = active_fd.truncate(offset as i64)? as usize;
        active_fd.sync()?;
        self.active_log_size = offset;
        self.active_log_capacity = offset;
        self.last_sync_size = self.active_log_size;
        Ok(())
    }

    fn get_fd(&self, file_id: FileId) -> Result<Arc<LogFd>> {
        if file_id < self.first_file_id || file_id > self.active_file_id {
            return Err(Error::Io(IoError::new(
                IoErrorKind::NotFound,
                "file_id out of range",
            )));
        }
        Ok(self.all_files[file_id.step_after(&self.first_file_id).unwrap()].clone())
    }

    fn get_active_fd(&self) -> Option<Arc<LogFd>> {
        self.all_files.back().cloned()
    }

    fn purge_to(&mut self, file_id: FileId) -> Result<usize> {
        if file_id > self.active_file_id {
            return Err(box_err!("Purge active or newer files"));
        }
        let end_offset = file_id.step_after(&self.first_file_id).unwrap();
        self.all_files.drain(..end_offset);
        self.first_file_id = file_id;
        self.update_metrics();
        Ok(end_offset)
    }

    fn reach_sync_limit(&self) -> bool {
        self.active_log_size - self.last_sync_size >= self.bytes_per_sync
    }

    fn on_append(
        &mut self,
        content_len: usize,
        sync: &mut bool,
    ) -> Result<(FileId, u64, Arc<LogFd>)> {
        if self.active_log_size >= self.rotate_size {
            self.new_log_file()?;
        }

        let active_file_id = self.active_file_id;
        let active_log_size = self.active_log_size;
        let fd = self.get_active_fd().unwrap();

        self.active_log_size += content_len;

        #[cfg(target_os = "linux")]
        if self.active_log_size > self.active_log_capacity {
            // Use fallocate to pre-allocate disk space for active file.
            let reserve = self.active_log_size - self.active_log_capacity;
            let alloc_size = std::cmp::max(reserve, FILE_ALLOCATE_SIZE);
            fcntl::fallocate(
                fd.0,
                fcntl::FallocateFlags::FALLOC_FL_KEEP_SIZE,
                self.active_log_capacity as _,
                alloc_size as _,
            )
            .map_err(|e| parse_nix_error(e, "fallocate"))?;
            self.active_log_capacity += alloc_size;
        }

        if *sync || self.reach_sync_limit() {
            self.last_sync_size = self.active_log_size;
            *sync = true;
        }
        Ok((active_file_id, active_log_size as u64, fd))
    }

    fn update_metrics(&self) {
        match self.queue {
            LogQueue::Append => LOG_FILE_COUNT.append.set(self.all_files.len() as i64),
            LogQueue::Rewrite => LOG_FILE_COUNT.rewrite.set(self.all_files.len() as i64),
        }
    }
}

#[derive(Clone)]
pub struct FilePipeLog {
    dir: String,
    rotate_size: usize,
    bytes_per_sync: usize,
    compression_threshold: usize,

    appender: Arc<RwLock<LogManager>>,
    rewriter: Arc<RwLock<LogManager>>,
    listeners: Vec<Arc<dyn EventListener>>,
}

impl FilePipeLog {
    fn new(cfg: &Config, listeners: Vec<Arc<dyn EventListener>>) -> FilePipeLog {
        let appender = Arc::new(RwLock::new(LogManager::new(cfg, LogQueue::Append)));
        let rewriter = Arc::new(RwLock::new(LogManager::new(cfg, LogQueue::Rewrite)));
        appender.write().listeners = listeners.clone();
        rewriter.write().listeners = listeners.clone();
        FilePipeLog {
            dir: cfg.dir.clone(),
            rotate_size: cfg.target_file_size.0 as usize,
            bytes_per_sync: cfg.bytes_per_sync.0 as usize,
            compression_threshold: cfg.batch_compression_threshold.0 as usize,
            appender,
            rewriter,
            listeners,
        }
    }

    pub fn open(cfg: &Config, listeners: Vec<Arc<dyn EventListener>>) -> Result<FilePipeLog> {
        let path = Path::new(&cfg.dir);
        if !path.exists() {
            info!("Create raft log directory: {}", &cfg.dir);
            fs::create_dir(&cfg.dir)?;
        }
        if !path.is_dir() {
            return Err(box_err!("Not directory: {}", &cfg.dir));
        }

        let pipe_log = FilePipeLog::new(cfg, listeners);

        let (mut min_file_id, mut max_file_id) = (Default::default(), Default::default());
        let (mut min_rewrite_num, mut max_rewrite_num) = (Default::default(), Default::default());
        let (mut log_files, mut rewrite_files) = (vec![], vec![]);
        for entry in fs::read_dir(path)? {
            let entry = entry?;
            let file_path = entry.path();
            if !file_path.is_file() {
                continue;
            }

            let file_name = file_path.file_name().unwrap().to_str().unwrap();
            match parse_file_name(file_name)? {
                (LogQueue::Append, file_id) => {
                    min_file_id = FileId::min(min_file_id, file_id);
                    max_file_id = FileId::max(max_file_id, file_id);
                    log_files.push(file_name.to_string());
                }
                (LogQueue::Rewrite, file_id) => {
                    min_rewrite_num = FileId::min(min_rewrite_num, file_id);
                    max_rewrite_num = FileId::max(max_rewrite_num, file_id);
                    rewrite_files.push(file_name.to_string());
                }
            }
        }

        if log_files.is_empty() {
            // New created pipe log, open the first log file.
            pipe_log.mut_queue(LogQueue::Append).new_log_file()?;
            pipe_log.mut_queue(LogQueue::Rewrite).new_log_file()?;
            return Ok(pipe_log);
        }

        log_files.sort();
        rewrite_files.sort();
        if max_file_id.step_after(&min_file_id).is_none() {
            println!(
                "min = {}, max = {}, log files len = {}",
                min_file_id,
                max_file_id,
                log_files.len()
            );
        }
        if log_files.len() != max_file_id.step_after(&min_file_id).unwrap() + 1 {
            return Err(Error::Corruption(
                "Corruption occurs on log files".to_owned(),
            ));
        }
        if !rewrite_files.is_empty()
            && rewrite_files.len() != max_rewrite_num.step_after(&min_rewrite_num).unwrap() + 1
        {
            return Err(Error::Corruption(
                "Corruption occurs on rewrite files".to_owned(),
            ));
        }

        pipe_log
            .mut_queue(LogQueue::Append)
            .open_files(log_files, min_file_id, max_file_id)?;
        pipe_log.mut_queue(LogQueue::Rewrite).open_files(
            rewrite_files,
            min_rewrite_num,
            max_rewrite_num,
        )?;

        Ok(pipe_log)
    }

    fn append_bytes(
        &self,
        queue: LogQueue,
        content: &[u8],
        sync: &mut bool,
    ) -> Result<(FileId, u64, Arc<LogFd>)> {
        // Must hold lock until file is written to avoid corrupted holes.
        let mut log_manager = self.mut_queue(queue);
        let (file_id, offset, fd) = log_manager.on_append(content.len(), sync)?;
        fd.write(offset as i64, content)?;
        for listener in &self.listeners {
            listener.on_append_log_file(queue, file_id);
        }

        Ok((file_id, offset, fd))
    }

    fn get_queue(&self, queue: LogQueue) -> RwLockReadGuard<LogManager> {
        match queue {
            LogQueue::Append => self.appender.read(),
            LogQueue::Rewrite => self.rewriter.read(),
        }
    }

    fn mut_queue(&self, queue: LogQueue) -> RwLockWriteGuard<LogManager> {
        match queue {
<<<<<<< HEAD
            LogQueue::Append => self.appender.wl(),
            LogQueue::Rewrite => self.rewriter.wl(),
        }
    }

    #[cfg(test)]
=======
            LogQueue::Append => self.appender.write(),
            LogQueue::Rewrite => self.rewriter.write(),
        }
    }

>>>>>>> 2734e187
    fn truncate_active_log(&self, queue: LogQueue, offset: Option<usize>) -> Result<()> {
        self.mut_queue(queue).truncate_active_log(offset)
    }

    #[cfg(test)]
    fn active_log_size(&self, queue: LogQueue) -> usize {
        self.get_queue(queue).active_log_size
    }

    #[cfg(test)]
    fn active_log_capacity(&self, queue: LogQueue) -> usize {
        self.get_queue(queue).active_log_capacity
    }
}

impl PipeLog for FilePipeLog {
    fn close(&self) -> Result<()> {
        self.appender.write().truncate_active_log(None)?;
        self.rewriter.write().truncate_active_log(None)?;
        Ok(())
    }

    fn file_size(&self, queue: LogQueue, file_id: FileId) -> Result<u64> {
        self.get_queue(queue)
            .get_fd(file_id)
            .map(|fd| fd.file_size().unwrap() as u64)
    }

    fn total_size(&self, queue: LogQueue) -> usize {
        let manager = self.get_queue(queue);
        manager
            .active_file_id
            .step_after(&manager.first_file_id)
            .unwrap()
            * self.rotate_size
            + manager.active_log_size
    }

    fn read_bytes(
        &self,
        queue: LogQueue,
        file_id: FileId,
        offset: u64,
        len: u64,
    ) -> Result<Vec<u8>> {
        let fd = self.get_queue(queue).get_fd(file_id)?;
        fd.read(offset as i64, len as usize)
    }

    fn read_file_into_log_batch<M: MessageExt>(
        &self,
        queue: LogQueue,
        file_id: FileId,
        mode: RecoveryMode,
        batches: &mut Vec<LogBatch<M>>,
    ) -> Result<()> {
<<<<<<< HEAD
        debug!("recover from log file {:?}:{:?}", queue, file_id);
        let fd = self.get_queue(queue).get_fd(file_id)?;
        let mut reader = LogBatchFileReader::new(
            fd.0,
            (FILE_MAGIC_HEADER.len() + Version::len()) as u64,
            RECOVERY_FILE_READ_SIZE,
        )?;
=======
        let mut path = PathBuf::from(&self.dir);
        path.push(build_file_name(queue, file_id));
        // TODO: use `LogFd` for reading file bytes instead of `std::fs`
        let content = fs::read(&path)?;
        let mut buf = content.as_slice();
        let start_ptr = buf.as_ptr();
        buf.consume(FILE_MAGIC_HEADER.len() + Version::len());
        let mut offset = (FILE_MAGIC_HEADER.len() + Version::len()) as u64;
>>>>>>> 2734e187
        loop {
            match reader.next::<E, W>() {
                Ok(Some(mut batch)) => {
                    for item in batch.items.iter_mut() {
                        if let LogItemContent::Entries(entries) = &mut item.content {
                            entries.set_queue_and_file_id(queue, file_id);
                        }
                    }
                    batches.push(batch);
                }
<<<<<<< HEAD
                Ok(None) => return Ok(()),
                Err(e) => {
                    return match mode {
                        RecoveryMode::TolerateCorruptedTailRecords => Ok(()),
                        RecoveryMode::AbsoluteConsistency => Err(Error::Corruption(format!(
                            "Raft log content is corrupted: {}",
                            e
                        ))),
                    }
                }
=======
            };
            if queue == LogQueue::Rewrite {
                log_batch.set_queue(LogQueue::Rewrite);
>>>>>>> 2734e187
            }
        }
    }

    fn append<M: MessageExt>(
        &self,
        queue: LogQueue,
        batch: &mut LogBatch<M>,
        mut sync: bool,
    ) -> Result<(FileId, usize)> {
        if let Some(content) = batch.encode_to_bytes(self.compression_threshold) {
            let start = Instant::now();
            let (file_id, offset, fd) = self.append_bytes(queue, &content, &mut sync)?;
            if sync {
                fd.sync()?;
            }

            batch.set_position(queue, file_id, offset);

            match queue {
                LogQueue::Rewrite => {
                    LOG_APPEND_TIME_HISTOGRAM_VEC
                        .rewrite
                        .observe(start.saturating_elapsed().as_secs_f64());
                }
                LogQueue::Append => {
                    LOG_APPEND_TIME_HISTOGRAM_VEC
                        .append
                        .observe(start.saturating_elapsed().as_secs_f64());
                }
            }

            return Ok((file_id, content.len()));
        }
        Ok((Default::default(), 0))
    }

    fn sync(&self, queue: LogQueue) -> Result<()> {
        if let Some(fd) = self.get_queue(queue).get_active_fd() {
            fd.sync()?;
        }
        Ok(())
    }

    fn active_file_id(&self, queue: LogQueue) -> FileId {
        self.get_queue(queue).active_file_id
    }

    fn first_file_id(&self, queue: LogQueue) -> FileId {
        self.get_queue(queue).first_file_id
    }

    fn file_at(&self, queue: LogQueue, position: f64) -> FileId {
        // TODO: sanitize position
        let cur_size = self.total_size(queue);
        let count = (cur_size as f64 * position) as usize / self.rotate_size;
        let file_num = self.get_queue(queue).first_file_id.forward(count);
        assert!(file_num <= self.active_file_id(queue));
        file_num
    }

    fn new_log_file(&self, queue: LogQueue) -> Result<()> {
        self.mut_queue(queue).new_log_file()
    }

    fn purge_to(&self, queue: LogQueue, file_id: FileId) -> Result<usize> {
        let mut manager = match queue {
            LogQueue::Append => self.appender.write(),
            LogQueue::Rewrite => self.rewriter.write(),
        };
        let purge_count = manager.purge_to(file_id)?;
        drop(manager);

        let mut cur_file_id = file_id.backward(purge_count);
        for i in 0..purge_count {
            let mut path = PathBuf::from(&self.dir);
            path.push(build_file_name(queue, cur_file_id));
            if let Err(e) = fs::remove_file(&path) {
                warn!("Remove purged log file {:?} fail: {}", path, e);
                return Ok(i);
            }
            cur_file_id = cur_file_id.forward(1);
        }
        Ok(purge_count)
    }
}

<<<<<<< HEAD
fn generate_file_name(file_id: FileId, suffix: &'static str) -> String {
    match suffix {
        LOG_SUFFIX => format!("{:016}{}", file_id, suffix),
        REWRITE_SUFFIX => format!("{:08}{}", file_id, suffix),
        _ => unreachable!(),
    }
}

fn extract_file_id(file_name: &str, file_num_len: usize) -> Result<FileId> {
    if file_name.len() < file_num_len {
        return Err(Error::ParseFileName(file_name.to_owned()));
    }
    match file_name[..file_num_len].parse::<u64>() {
        Ok(num) => Ok(num.into()),
        Err(_) => Err(Error::ParseFileName(file_name.to_owned())),
    }
}

fn is_log_file(file_name: &str) -> bool {
    file_name.ends_with(LOG_SUFFIX) && file_name.len() == LOG_NAME_LEN
}

fn is_rewrite_file(file_name: &str) -> bool {
    file_name.ends_with(REWRITE_SUFFIX) && file_name.len() == REWRITE_NAME_LEN
}

fn queue_from_suffix(suffix: &str) -> LogQueue {
    match suffix {
        LOG_SUFFIX => LogQueue::Append,
        REWRITE_SUFFIX => LogQueue::Rewrite,
        _ => unreachable!(),
    }
}

fn open_active_file<P: ?Sized + NixPath>(path: &P) -> Result<LogFd> {
    let raw = open_active_file_raw(path)?;
    check_version(raw)?;
    Ok(LogFd(raw))
}

fn open_frozen_file<P: ?Sized + NixPath>(path: &P) -> Result<LogFd> {
    let raw = open_frozen_file_raw(path)?;
    check_version(raw)?;
    Ok(LogFd(raw))
}

fn create_active_file<P: ?Sized + NixPath>(path: &P) -> Result<(LogFd, usize)> {
    let raw = open_active_file_raw(path)?;
    let bytes = write_file_header(raw)?;
    Ok((LogFd(raw), bytes))
}

fn open_active_file_raw<P: ?Sized + NixPath>(path: &P) -> Result<RawFd> {
    let flags = OFlag::O_RDWR | OFlag::O_CREAT;
    let mode = Mode::S_IRUSR | Mode::S_IWUSR;
    fcntl::open(path, flags, mode).map_err(|e| parse_nix_error(e, "open_active_file"))
}

fn open_frozen_file_raw<P: ?Sized + NixPath>(path: &P) -> Result<RawFd> {
    let flags = OFlag::O_RDONLY;
    let mode = Mode::S_IRWXU;
    fcntl::open(path, flags, mode).map_err(|e| parse_nix_error(e, "open_frozen_file"))
}

fn check_version(fd: RawFd) -> Result<Version> {
    if file_size(fd)? < FILE_MAGIC_HEADER.len() + Version::len() {
        return Err(Error::Corruption("log file too short".to_owned()));
    }
    let buf = pread_exact(fd, 0, FILE_MAGIC_HEADER.len() + Version::len())?;
    if !buf.starts_with(FILE_MAGIC_HEADER) {
        return Err(Error::Corruption(
            "log file magic header mismatch".to_owned(),
        ));
    }
    let v = codec::decode_u64(&mut &buf[FILE_MAGIC_HEADER.len()..])?;
    match Version::from_u64(v) {
        Some(v) => Ok(v),
        None => Err(Error::Corruption(format!(
            "unrecognized log file version: {}",
            v
        ))),
    }
}

fn write_file_header(fd: RawFd) -> Result<usize> {
    let len = FILE_MAGIC_HEADER.len() + Version::len();
    let mut header = Vec::with_capacity(len);
    header.extend_from_slice(FILE_MAGIC_HEADER);
    header.encode_u64(Version::current().as_u64()).unwrap();
    pwrite_exact(fd, 0, &header)?;
    Ok(len)
}

=======
fn parse_nix_error(e: nix::Error, custom: &'static str) -> Error {
    match e {
        nix::Error::Sys(no) => {
            let kind = IoError::from(no).kind();
            Error::Io(IoError::new(kind, custom))
        }
        e => box_err!("{}: {:?}", custom, e),
    }
}

>>>>>>> 2734e187
#[cfg(test)]
mod tests {
    use std::io::Write;

    use nix::sys::uio::pwrite;
    use tempfile::Builder;

    use super::*;
    use crate::util::ReadableSize;

    fn new_test_pipe_log(path: &str, bytes_per_sync: usize, rotate_size: usize) -> FilePipeLog {
        let mut cfg = Config::default();
        cfg.dir = path.to_owned();
        cfg.bytes_per_sync = ReadableSize(bytes_per_sync as u64);
        cfg.target_file_size = ReadableSize(rotate_size as u64);

        FilePipeLog::open(&cfg, vec![]).unwrap()
    }

    #[test]
    fn test_file_name() {
        let file_name: &str = "0000000000000123.raftlog";
        assert_eq!(
            parse_file_name(file_name).unwrap(),
            (LogQueue::Append, 123.into())
        );
        assert_eq!(build_file_name(LogQueue::Append, 123.into()), file_name);

        let file_name: &str = "00000123.rewrite";
        assert_eq!(
            parse_file_name(file_name).unwrap(),
            (LogQueue::Rewrite, 123.into())
        );
        assert_eq!(build_file_name(LogQueue::Rewrite, 123.into()), file_name);

        let invalid_file_name: &str = "123.log";
        assert!(parse_file_name(invalid_file_name).is_err());
        assert!(parse_file_name(invalid_file_name).is_err());
    }

    fn test_pipe_log_impl(queue: LogQueue) {
        let dir = Builder::new().prefix("test_pipe_log").tempdir().unwrap();
        let path = dir.path().to_str().unwrap();

        let rotate_size = 1024;
        let bytes_per_sync = 32 * 1024;
        let pipe_log = new_test_pipe_log(path, bytes_per_sync, rotate_size);
        assert_eq!(pipe_log.first_file_id(queue), INIT_FILE_NUM.into());
        assert_eq!(pipe_log.active_file_id(queue), INIT_FILE_NUM.into());

        let header_size = (FILE_MAGIC_HEADER.len() + Version::len()) as u64;

        // generate file 1, 2, 3
        let content: Vec<u8> = vec![b'a'; 1024];
        let (file_num, offset, _) = pipe_log.append_bytes(queue, &content, &mut false).unwrap();
        assert_eq!(file_num, 1.into());
        assert_eq!(offset, header_size);
        assert_eq!(pipe_log.active_file_id(queue), 1.into());

        let (file_num, offset, _) = pipe_log.append_bytes(queue, &content, &mut false).unwrap();
        assert_eq!(file_num, 2.into());
        assert_eq!(offset, header_size);
        assert_eq!(pipe_log.active_file_id(queue), 2.into());

        // purge file 1
        assert_eq!(pipe_log.purge_to(queue, 2.into()).unwrap(), 1);
        assert_eq!(pipe_log.first_file_id(queue), 2.into());

        // cannot purge active file
        assert!(pipe_log.purge_to(queue, 3.into()).is_err());

        // append position
        let s_content = b"short content".to_vec();
        let (file_num, offset, _) = pipe_log
            .append_bytes(queue, &s_content, &mut false)
            .unwrap();
        assert_eq!(file_num, 3.into());
        assert_eq!(offset, header_size);

        let (file_num, offset, _) = pipe_log
            .append_bytes(queue, &s_content, &mut false)
            .unwrap();
        assert_eq!(file_num, 3.into());
        assert_eq!(offset, header_size + s_content.len() as u64);

        assert_eq!(
            pipe_log.active_log_size(queue),
            FILE_MAGIC_HEADER.len() + Version::len() + 2 * s_content.len()
        );

        let content_readed = pipe_log
            .read_bytes(queue, 3.into(), header_size, s_content.len() as u64)
            .unwrap();
        assert_eq!(content_readed, s_content);

        // leave only 1 file to truncate
        assert!(pipe_log.purge_to(queue, 3.into()).is_ok());
        assert_eq!(pipe_log.first_file_id(queue), 3.into());
        assert_eq!(pipe_log.active_file_id(queue), 3.into());

        // truncate file
        pipe_log
            .truncate_active_log(queue, Some(FILE_MAGIC_HEADER.len() + Version::len()))
            .unwrap();
        assert_eq!(
            pipe_log.active_log_size(queue,),
            FILE_MAGIC_HEADER.len() + Version::len()
        );
        let trunc_big_offset = pipe_log.truncate_active_log(
            queue,
            Some(FILE_MAGIC_HEADER.len() + Version::len() + s_content.len()),
        );
        assert!(trunc_big_offset.is_err());

        // reopen
        pipe_log.close().unwrap();
        let pipe_log = new_test_pipe_log(path, bytes_per_sync, rotate_size);
        assert_eq!(pipe_log.active_file_id(queue), 3.into());
        assert_eq!(
            pipe_log.active_log_size(queue),
            FILE_MAGIC_HEADER.len() + Version::len()
        );
        assert_eq!(
            pipe_log.active_log_capacity(queue),
            FILE_MAGIC_HEADER.len() + Version::len()
        );
    }

    #[test]
    fn test_pipe_log_append() {
        test_pipe_log_impl(LogQueue::Append)
    }

    #[test]
    fn test_pipe_log_rewrite() {
        test_pipe_log_impl(LogQueue::Rewrite)
    }

    #[test]
    fn test_log_file_validation() {
        // magic header corruption
        let mut buf: Vec<u8> = Vec::with_capacity(1024);
        buf.write(b"RAFT-LOG-FILE-HEADER-********************************")
            .unwrap();
        buf.encode_u64(Version::current().as_u64()).unwrap();
        let fd = LogFd::create("test_log_file_validation").unwrap();
        fd.write(0, &buf).unwrap();
        assert!(fd.read_header().is_err());

        // unrecognized version
        buf.clear();
        buf.write(FILE_MAGIC_HEADER).unwrap();
        buf.encode_u64(u64::MAX).unwrap();
        fd.write(0, &buf).unwrap();
        assert!(fd.read_header().is_err());

        fs::remove_file("test_log_file_validation").unwrap();
    }
}<|MERGE_RESOLUTION|>--- conflicted
+++ resolved
@@ -1,22 +1,19 @@
 // Copyright (c) 2017-present, PingCAP, Inc. Licensed under Apache-2.0.
 
 use std::collections::VecDeque;
-<<<<<<< HEAD
-use std::fs::{self};
+use std::fs;
 use std::io::{Error as IoError, ErrorKind as IoErrorKind};
-=======
-use std::fs;
-use std::io::{BufRead, Error as IoError, ErrorKind as IoErrorKind};
->>>>>>> 2734e187
 use std::os::unix::io::RawFd;
 use std::path::{Path, PathBuf};
 use std::sync::Arc;
 use std::time::Instant;
 
 use log::{debug, info, warn};
+use nix::errno::Errno;
 use nix::fcntl::{self, OFlag};
 use nix::sys::stat::Mode;
-use nix::unistd::{close, fsync, ftruncate};
+use nix::sys::uio::{pread, pwrite};
+use nix::unistd::{close, fsync, ftruncate, lseek, Whence};
 use nix::NixPath;
 use parking_lot::{RwLock, RwLockReadGuard, RwLockWriteGuard};
 
@@ -26,12 +23,8 @@
 use crate::log_batch::{LogBatch, MessageExt};
 use crate::metrics::*;
 use crate::pipe_log::{FileId, LogQueue, PipeLog};
-<<<<<<< HEAD
 use crate::reader::LogBatchFileReader;
-use crate::util::{file_size, parse_nix_error, pread_exact, pwrite_exact, HandyRwLock};
-=======
 use crate::util::InstantExt;
->>>>>>> 2734e187
 use crate::{Error, Result};
 
 const LOG_SUFFIX: &str = ".raftlog";
@@ -78,10 +71,11 @@
     }
 }
 
-struct LogFd(RawFd);
+#[derive(Debug)]
+pub struct LogFd(RawFd);
 
 impl LogFd {
-    fn open<P: ?Sized + NixPath>(path: &P) -> Result<Self> {
+    pub fn open<P: ?Sized + NixPath>(path: &P) -> Result<Self> {
         let flags = OFlag::O_RDWR;
         let mode = Mode::S_IRWXU;
         let fd = fcntl::open(path, flags, mode).map_err(|e| parse_nix_error(e, "open"))?;
@@ -90,7 +84,7 @@
         Ok(fd)
     }
 
-    fn create<P: ?Sized + NixPath>(path: &P) -> Result<Self> {
+    pub fn create<P: ?Sized + NixPath>(path: &P) -> Result<Self> {
         let flags = OFlag::O_RDWR | OFlag::O_CREAT;
         let mode = Mode::S_IRWXU;
         let fd = fcntl::open(path, flags, mode).map_err(|e| parse_nix_error(e, "open"))?;
@@ -99,17 +93,17 @@
         Ok(fd)
     }
 
-    fn close(&self) -> Result<()> {
+    pub fn close(&self) -> Result<()> {
         close(self.0).map_err(|e| parse_nix_error(e, "close"))
     }
-    fn sync(&self) -> Result<()> {
+    pub fn sync(&self) -> Result<()> {
         let start = Instant::now();
         let res = fsync(self.0).map_err(|e| parse_nix_error(e, "fsync"));
         LOG_SYNC_TIME_HISTOGRAM.observe(start.saturating_elapsed().as_secs_f64());
         res
     }
 
-    fn read(&self, mut offset: i64, len: usize) -> Result<Vec<u8>> {
+    pub fn read(&self, mut offset: i64, len: usize) -> Result<Vec<u8>> {
         let mut result = vec![0; len as usize];
         let mut readed = 0;
         while readed < len {
@@ -124,7 +118,7 @@
         Ok(result)
     }
 
-    fn write(&self, mut offset: i64, content: &[u8]) -> Result<()> {
+    pub fn write(&self, mut offset: i64, content: &[u8]) -> Result<()> {
         let mut written = 0;
         while written < content.len() {
             let bytes = match pwrite(self.0, &content[written..], offset) {
@@ -138,7 +132,7 @@
         Ok(())
     }
 
-    fn file_size(&self) -> Result<usize> {
+    pub fn file_size(&self) -> Result<usize> {
         lseek(self.0, 0, Whence::SeekEnd)
             .map(|n| n as usize)
             .map_err(|e| parse_nix_error(e, "lseek"))
@@ -549,20 +543,12 @@
 
     fn mut_queue(&self, queue: LogQueue) -> RwLockWriteGuard<LogManager> {
         match queue {
-<<<<<<< HEAD
-            LogQueue::Append => self.appender.wl(),
-            LogQueue::Rewrite => self.rewriter.wl(),
-        }
-    }
-
-    #[cfg(test)]
-=======
             LogQueue::Append => self.appender.write(),
             LogQueue::Rewrite => self.rewriter.write(),
         }
     }
 
->>>>>>> 2734e187
+    #[cfg(test)]
     fn truncate_active_log(&self, queue: LogQueue, offset: Option<usize>) -> Result<()> {
         self.mut_queue(queue).truncate_active_log(offset)
     }
@@ -619,35 +605,19 @@
         mode: RecoveryMode,
         batches: &mut Vec<LogBatch<M>>,
     ) -> Result<()> {
-<<<<<<< HEAD
         debug!("recover from log file {:?}:{:?}", queue, file_id);
         let fd = self.get_queue(queue).get_fd(file_id)?;
         let mut reader = LogBatchFileReader::new(
-            fd.0,
+            &fd,
             (FILE_MAGIC_HEADER.len() + Version::len()) as u64,
             RECOVERY_FILE_READ_SIZE,
         )?;
-=======
-        let mut path = PathBuf::from(&self.dir);
-        path.push(build_file_name(queue, file_id));
-        // TODO: use `LogFd` for reading file bytes instead of `std::fs`
-        let content = fs::read(&path)?;
-        let mut buf = content.as_slice();
-        let start_ptr = buf.as_ptr();
-        buf.consume(FILE_MAGIC_HEADER.len() + Version::len());
-        let mut offset = (FILE_MAGIC_HEADER.len() + Version::len()) as u64;
->>>>>>> 2734e187
         loop {
-            match reader.next::<E, W>() {
+            match reader.next::<M>() {
                 Ok(Some(mut batch)) => {
-                    for item in batch.items.iter_mut() {
-                        if let LogItemContent::Entries(entries) = &mut item.content {
-                            entries.set_queue_and_file_id(queue, file_id);
-                        }
-                    }
+                    batch.set_queue_and_file_id(queue, file_id);
                     batches.push(batch);
                 }
-<<<<<<< HEAD
                 Ok(None) => return Ok(()),
                 Err(e) => {
                     return match mode {
@@ -658,11 +628,6 @@
                         ))),
                     }
                 }
-=======
-            };
-            if queue == LogQueue::Rewrite {
-                log_batch.set_queue(LogQueue::Rewrite);
->>>>>>> 2734e187
             }
         }
     }
@@ -750,101 +715,6 @@
     }
 }
 
-<<<<<<< HEAD
-fn generate_file_name(file_id: FileId, suffix: &'static str) -> String {
-    match suffix {
-        LOG_SUFFIX => format!("{:016}{}", file_id, suffix),
-        REWRITE_SUFFIX => format!("{:08}{}", file_id, suffix),
-        _ => unreachable!(),
-    }
-}
-
-fn extract_file_id(file_name: &str, file_num_len: usize) -> Result<FileId> {
-    if file_name.len() < file_num_len {
-        return Err(Error::ParseFileName(file_name.to_owned()));
-    }
-    match file_name[..file_num_len].parse::<u64>() {
-        Ok(num) => Ok(num.into()),
-        Err(_) => Err(Error::ParseFileName(file_name.to_owned())),
-    }
-}
-
-fn is_log_file(file_name: &str) -> bool {
-    file_name.ends_with(LOG_SUFFIX) && file_name.len() == LOG_NAME_LEN
-}
-
-fn is_rewrite_file(file_name: &str) -> bool {
-    file_name.ends_with(REWRITE_SUFFIX) && file_name.len() == REWRITE_NAME_LEN
-}
-
-fn queue_from_suffix(suffix: &str) -> LogQueue {
-    match suffix {
-        LOG_SUFFIX => LogQueue::Append,
-        REWRITE_SUFFIX => LogQueue::Rewrite,
-        _ => unreachable!(),
-    }
-}
-
-fn open_active_file<P: ?Sized + NixPath>(path: &P) -> Result<LogFd> {
-    let raw = open_active_file_raw(path)?;
-    check_version(raw)?;
-    Ok(LogFd(raw))
-}
-
-fn open_frozen_file<P: ?Sized + NixPath>(path: &P) -> Result<LogFd> {
-    let raw = open_frozen_file_raw(path)?;
-    check_version(raw)?;
-    Ok(LogFd(raw))
-}
-
-fn create_active_file<P: ?Sized + NixPath>(path: &P) -> Result<(LogFd, usize)> {
-    let raw = open_active_file_raw(path)?;
-    let bytes = write_file_header(raw)?;
-    Ok((LogFd(raw), bytes))
-}
-
-fn open_active_file_raw<P: ?Sized + NixPath>(path: &P) -> Result<RawFd> {
-    let flags = OFlag::O_RDWR | OFlag::O_CREAT;
-    let mode = Mode::S_IRUSR | Mode::S_IWUSR;
-    fcntl::open(path, flags, mode).map_err(|e| parse_nix_error(e, "open_active_file"))
-}
-
-fn open_frozen_file_raw<P: ?Sized + NixPath>(path: &P) -> Result<RawFd> {
-    let flags = OFlag::O_RDONLY;
-    let mode = Mode::S_IRWXU;
-    fcntl::open(path, flags, mode).map_err(|e| parse_nix_error(e, "open_frozen_file"))
-}
-
-fn check_version(fd: RawFd) -> Result<Version> {
-    if file_size(fd)? < FILE_MAGIC_HEADER.len() + Version::len() {
-        return Err(Error::Corruption("log file too short".to_owned()));
-    }
-    let buf = pread_exact(fd, 0, FILE_MAGIC_HEADER.len() + Version::len())?;
-    if !buf.starts_with(FILE_MAGIC_HEADER) {
-        return Err(Error::Corruption(
-            "log file magic header mismatch".to_owned(),
-        ));
-    }
-    let v = codec::decode_u64(&mut &buf[FILE_MAGIC_HEADER.len()..])?;
-    match Version::from_u64(v) {
-        Some(v) => Ok(v),
-        None => Err(Error::Corruption(format!(
-            "unrecognized log file version: {}",
-            v
-        ))),
-    }
-}
-
-fn write_file_header(fd: RawFd) -> Result<usize> {
-    let len = FILE_MAGIC_HEADER.len() + Version::len();
-    let mut header = Vec::with_capacity(len);
-    header.extend_from_slice(FILE_MAGIC_HEADER);
-    header.encode_u64(Version::current().as_u64()).unwrap();
-    pwrite_exact(fd, 0, &header)?;
-    Ok(len)
-}
-
-=======
 fn parse_nix_error(e: nix::Error, custom: &'static str) -> Error {
     match e {
         nix::Error::Sys(no) => {
@@ -855,12 +725,10 @@
     }
 }
 
->>>>>>> 2734e187
 #[cfg(test)]
 mod tests {
     use std::io::Write;
 
-    use nix::sys::uio::pwrite;
     use tempfile::Builder;
 
     use super::*;
