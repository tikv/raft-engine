// Copyright (c) 2017-present, PingCAP, Inc. Licensed under Apache-2.0.

use std::collections::VecDeque;
use std::fs;
use std::io::BufRead;
use std::io::{Error as IoError, ErrorKind as IoErrorKind, Read, Seek, Write};
use std::path::{Path, PathBuf};
use std::sync::Arc;
use std::time::Instant;

<<<<<<< HEAD
use log::{debug, info, warn};
=======
use log::{info, warn};
use num_derive::{FromPrimitive, ToPrimitive};
use num_traits::{FromPrimitive, ToPrimitive};
>>>>>>> dc20babf
use parking_lot::{RwLock, RwLockReadGuard, RwLockWriteGuard};
use rayon::prelude::*;

use crate::codec::{self, NumberEncoder};
use crate::config::{Config, RecoveryMode};
use crate::event_listener::EventListener;
<<<<<<< HEAD
use crate::file_system::{FileSystem, Readable, Writable};
use crate::log_batch::LogBatch;
use crate::log_file::{LogFd, LogFile, LogFileHeader, LOG_FILE_MIN_HEADER_LEN};
=======
use crate::file_builder::FileBuilder;
use crate::log_batch::{LogBatch, LogItemBatch};
use crate::log_file::{LogFd, LogFile};
>>>>>>> dc20babf
use crate::metrics::*;
use crate::pipe_log::{FileId, LogQueue, PipeLog, SequentialReplayMachine};
use crate::reader::LogItemBatchFileReader;
use crate::util::InstantExt;
use crate::{Error, Result};

const LOG_NUM_LEN: usize = 16;
const LOG_APPEND_SUFFIX: &str = ".raftlog";
const LOG_REWRITE_SUFFIX: &str = ".rewrite";

const INIT_FILE_ID: u64 = 1;

const DEFAULT_FILES_COUNT: usize = 32;
const FILE_ALLOCATE_SIZE: usize = 2 * 1024 * 1024;

fn build_file_name(queue: LogQueue, file_id: FileId) -> String {
    match queue {
        LogQueue::Append => format!(
            "{:0width$}{}",
            file_id,
            LOG_APPEND_SUFFIX,
            width = LOG_NUM_LEN
        ),
        LogQueue::Rewrite => format!(
            "{:0width$}{}",
            file_id,
            LOG_REWRITE_SUFFIX,
            width = LOG_NUM_LEN
        ),
    }
}

fn parse_file_name(file_name: &str) -> Result<(LogQueue, FileId)> {
    if file_name.len() > LOG_NUM_LEN {
        if let Ok(num) = file_name[..LOG_NUM_LEN].parse::<u64>() {
            if file_name.ends_with(LOG_APPEND_SUFFIX) {
                return Ok((LogQueue::Append, num.into()));
            } else if file_name.ends_with(LOG_REWRITE_SUFFIX) {
                return Ok((LogQueue::Rewrite, num.into()));
            }
        }
    }
    Err(Error::ParseFileName(file_name.to_owned()))
}

fn build_file_path<P: AsRef<Path>>(dir: P, queue: LogQueue, file_id: FileId) -> PathBuf {
    let mut path = PathBuf::from(dir.as_ref());
    path.push(build_file_name(queue, file_id));
    path
}

const LOG_FILE_MAGIC_HEADER: &[u8] = b"RAFT-LOG-FILE-HEADER-9986AB3E47F320B394C8E84916EB0ED5";
pub const LOG_FILE_HEADER_LEN: usize = LOG_FILE_MAGIC_HEADER.len() + Version::len();

#[derive(Clone, Copy, FromPrimitive, ToPrimitive)]
enum Version {
    V1 = 1,
}

impl Version {
    const fn current() -> Self {
        Self::V1
    }

    const fn len() -> usize {
        8
    }
}

pub struct LogFileHeader {}

impl LogFileHeader {
    pub fn new() -> Self {
        Self {}
    }

    pub fn decode(buf: &mut &[u8]) -> Result<Self> {
        if buf.len() < LOG_FILE_HEADER_LEN {
            return Err(Error::Corruption("log file header too short".to_owned()));
        }
        if !buf.starts_with(LOG_FILE_MAGIC_HEADER) {
            return Err(Error::Corruption(
                "log file magic header mismatch".to_owned(),
            ));
        }
        buf.consume(LOG_FILE_MAGIC_HEADER.len());
        let v = codec::decode_u64(buf)?;
        if Version::from_u64(v).is_none() {
            return Err(Error::Corruption(format!(
                "unrecognized log file version: {}",
                v
            )));
        }
        Ok(Self {})
    }

    pub fn encode(&self, buf: &mut Vec<u8>) -> Result<()> {
        buf.extend_from_slice(LOG_FILE_MAGIC_HEADER);
        buf.encode_u64(Version::current().to_u64().unwrap())?;
        Ok(())
    }
}

<<<<<<< HEAD
struct FileToRecover {
    file_id: FileId,
    fd: Arc<LogFd>,
    reader: Option<Box<dyn Readable>>,
}

struct ActiveFile {
=======
struct ActiveFile<W: Seek + Write> {
>>>>>>> dc20babf
    fd: Arc<LogFd>,
    writer: W,
    written: usize,
    capacity: usize,
    last_sync: usize,
}

<<<<<<< HEAD
impl ActiveFile {
    fn open(fd: Arc<LogFd>, writer: Box<dyn Writable>) -> Result<Self> {
        let file_size = fd.file_size()?;
        let mut f = Self {
            fd,
            writer,
            size: file_size,
            capacity: file_size,
            last_sync: file_size,
        };
        if file_size < LOG_FILE_MIN_HEADER_LEN {
            f.write_header()?;
        } else {
            f.writer.seek(std::io::SeekFrom::Start(file_size as u64))?;
=======
impl<W: Seek + Write> ActiveFile<W> {
    fn open(fd: Arc<LogFd>, writer: W, written: usize) -> Result<Self> {
        let capacity = fd.file_size()?;
        let mut f = Self {
            fd,
            writer,
            written,
            capacity,
            last_sync: written,
        };
        if written < LOG_FILE_HEADER_LEN {
            f.write_header()?;
        } else {
            f.writer.seek(std::io::SeekFrom::Start(written as u64))?;
>>>>>>> dc20babf
        }
        Ok(f)
    }

<<<<<<< HEAD
    fn reset(&mut self, fd: Arc<LogFd>, writer: Box<dyn Writable>) -> Result<()> {
        self.size = 0;
        self.last_sync = 0;
        self.capacity = 0;
=======
    fn rotate(&mut self, fd: Arc<LogFd>, writer: W) -> Result<()> {
        self.writer = writer;
        self.written = 0;
        self.capacity = fd.file_size()?;
>>>>>>> dc20babf
        self.fd = fd;
        self.last_sync = 0;
        self.write_header()
    }

    fn truncate(&mut self) -> Result<()> {
        self.fd.truncate(self.written)?;
        self.fd.sync()?;
        self.capacity = self.written;
        Ok(())
    }

    fn write_header(&mut self) -> Result<()> {
        self.writer.seek(std::io::SeekFrom::Start(0))?;
        self.written = 0;
        let mut buf = Vec::with_capacity(LOG_FILE_HEADER_LEN);
        LogFileHeader::new().encode(&mut buf)?;
        self.write(&buf, true)
    }

    fn write(&mut self, buf: &[u8], sync: bool) -> Result<()> {
        if self.written + buf.len() > self.capacity {
            // Use fallocate to pre-allocate disk space for active file.
            let alloc = std::cmp::max(self.written + buf.len() - self.capacity, FILE_ALLOCATE_SIZE);
            self.fd.allocate(self.capacity, alloc)?;
            self.capacity += alloc;
        }
        self.writer.write_all(buf)?;
        self.written += buf.len();
        if sync {
            self.last_sync = self.written;
        }
        Ok(())
    }

    fn since_last_sync(&self) -> usize {
        self.written - self.last_sync
    }
}

struct LogManager<B: FileBuilder> {
    queue: LogQueue,
    dir: String,
    rotate_size: usize,
    bytes_per_sync: usize,
    file_builder: Arc<B>,
    listeners: Vec<Arc<dyn EventListener>>,

    pub first_file_id: FileId,
    pub active_file_id: FileId,

<<<<<<< HEAD
    pub all_files: VecDeque<Arc<LogFd>>,
    active_file: ActiveFile,
}

impl LogManager {
    fn open(
=======
    all_files: VecDeque<Arc<LogFd>>,
    active_file: ActiveFile<B::Writer<LogFile>>,
}

impl<B: FileBuilder> LogManager<B> {
    fn open<F>(
>>>>>>> dc20babf
        cfg: &Config,
        file_builder: Arc<B>,
        listeners: Vec<Arc<dyn EventListener>>,
        queue: LogQueue,
<<<<<<< HEAD
        files: Vec<FileToRecover>,
    ) -> Result<Self> {
        let mut first_file_id = FileId::default();
        let mut active_file_id = FileId::default();
        let mut all_files =
            VecDeque::with_capacity(std::cmp::max(DEFAULT_FILES_COUNT, files.len()));
        for f in files.into_iter() {
            if !first_file_id.valid() {
                first_file_id = f.file_id;
=======
        mut min_file_id: FileId,
        mut max_file_id: FileId,
        replay: &F,
    ) -> Result<Self>
    where
        F: Fn(LogQueue, FileId, LogItemBatch),
    {
        let mut reader = LogItemBatchFileReader::<B::Reader<LogFile>>::new(
            cfg.recovery_read_block_size.0 as usize,
        );
        let mut all_files = VecDeque::with_capacity(DEFAULT_FILES_COUNT);
        if max_file_id.valid() {
            assert!(min_file_id <= max_file_id);
            let mut file_id = min_file_id;
            while file_id <= max_file_id {
                let path = build_file_path(&cfg.dir, queue, file_id);
                let fd = Arc::new(LogFd::open(&path)?);
                all_files.push_back(fd.clone());
                for listener in &listeners {
                    listener.post_new_log_file(queue, file_id);
                }
                // Recover log items.
                let file_size = fd.file_size()?;
                let tolerate_failure = file_id == max_file_id
                    && cfg.recovery_mode == RecoveryMode::TolerateCorruptedTailRecords;
                let file_reader = file_builder.build_reader(&path, LogFile::new(fd))?;
                if let Err(e) = reader.open(file_reader, file_size) {
                    if !tolerate_failure {
                        return Err(Error::Corruption(format!("Unable to open log file: {}", e)));
                    }
                } else {
                    loop {
                        match reader.next() {
                            Ok(Some(mut item_batch)) => {
                                item_batch.set_position(queue, file_id, None);
                                replay(queue, file_id, item_batch);
                            }
                            Err(e) if tolerate_failure => {
                                return Err(Error::Corruption(format!(
                                    "Raft log content is corrupted: {}",
                                    e
                                )))
                            }
                            _ => break,
                        }
                    }
                }
                file_id = file_id.forward(1);
>>>>>>> dc20babf
            }
            all_files.push_back(f.fd);
            active_file_id = f.file_id;
            for listener in &listeners {
                listener.post_new_log_file(queue, f.file_id);
            }
        }
        if !first_file_id.valid() {
            first_file_id = INIT_FILE_ID.into();
            active_file_id = first_file_id;
            let fd = Arc::new(LogFd::create(&build_file_path(
                &cfg.dir,
                queue,
                first_file_id,
            ))?);
            all_files.push_back(fd);
            for listener in &listeners {
                listener.post_new_log_file(queue, first_file_id);
            }
        }
        let active_fd = all_files.back().unwrap().clone();
        let active_file = ActiveFile::open(
<<<<<<< HEAD
            active_fd,
            if let Some(ref fs) = file_system {
                fs.open_file_writer(
                    &build_file_path(&cfg.dir, queue, active_file_id),
                    raw_writer as Box<dyn Writable>,
                )?
            } else {
                raw_writer
            },
=======
            active_fd.clone(),
            file_builder.build_writer(
                &build_file_path(&cfg.dir, queue, max_file_id),
                LogFile::new(active_fd),
                false, /*create*/
            )?,
            active_file_size,
>>>>>>> dc20babf
        )?;

        let manager = Self {
            queue,
            dir: cfg.dir.clone(),
            rotate_size: cfg.target_file_size.0 as usize,
            bytes_per_sync: cfg.bytes_per_sync.0 as usize,
            file_builder,
            listeners,

            first_file_id,
            active_file_id,

            all_files,
            active_file,
        };
        manager.update_metrics();
        Ok(manager)
    }

    fn new_log_file(&mut self) -> Result<()> {
        if self.active_file_id.valid() {
            // self.truncate_active_log()?;
        }
        self.active_file_id = if self.active_file_id.valid() {
            self.active_file_id.forward(1)
        } else {
            self.first_file_id
        };

        let path = build_file_path(&self.dir, self.queue, self.active_file_id);
        let fd = Arc::new(LogFd::create(&path)?);
        self.all_files.push_back(fd.clone());
        self.active_file.rotate(
            fd.clone(),
            self.file_builder
                .build_writer(&path, LogFile::new(fd), true /*create*/)?,
        )?;
        self.sync_dir()?;

        for listener in &self.listeners {
            listener.post_new_log_file(self.queue, self.active_file_id);
        }

        self.update_metrics();

        Ok(())
    }

    fn sync_dir(&self) -> Result<()> {
        let path = PathBuf::from(&self.dir);
        std::fs::File::open(path).and_then(|d| d.sync_all())?;
        Ok(())
    }

    fn truncate_active_log(&mut self) -> Result<()> {
        self.active_file.truncate()
    }

    fn get_fd(&self, file_id: FileId) -> Result<Arc<LogFd>> {
        if file_id < self.first_file_id || file_id > self.active_file_id {
            return Err(Error::Io(IoError::new(
                IoErrorKind::NotFound,
                "file_id out of range",
            )));
        }
        Ok(self.all_files[file_id.step_after(&self.first_file_id).unwrap()].clone())
    }

    fn get_active_fd(&self) -> Option<Arc<LogFd>> {
        self.all_files.back().cloned()
    }

    fn purge_to(&mut self, file_id: FileId) -> Result<usize> {
        if file_id > self.active_file_id {
            return Err(box_err!("Purge active or newer files"));
        }
        let end_offset = file_id.step_after(&self.first_file_id).unwrap();
        self.all_files.drain(..end_offset);
        self.first_file_id = file_id;
        self.update_metrics();
        Ok(end_offset)
    }

    fn append(&mut self, content: &[u8], sync: &mut bool) -> Result<(FileId, u64, Arc<LogFd>)> {
        if self.active_file.written >= self.rotate_size {
            self.new_log_file()?;
        }
        if self.active_file.since_last_sync() >= self.bytes_per_sync {
            *sync = true;
        }
        let offset = self.active_file.written as u64;
        self.active_file.write(content, *sync)?;
        Ok((self.active_file_id, offset, self.active_file.fd.clone()))
    }

    fn update_metrics(&self) {
        match self.queue {
            LogQueue::Append => LOG_FILE_COUNT.append.set(self.all_files.len() as i64),
            LogQueue::Rewrite => LOG_FILE_COUNT.rewrite.set(self.all_files.len() as i64),
        }
    }

    fn size(&self) -> usize {
        self.active_file_id.step_after(&self.first_file_id).unwrap() * self.rotate_size
            + self.active_file.written
    }
}

#[derive(Clone)]
pub struct FilePipeLog<B: FileBuilder> {
    dir: String,
    rotate_size: usize,
    compression_threshold: usize,

    appender: Arc<RwLock<LogManager<B>>>,
    rewriter: Arc<RwLock<LogManager<B>>>,
    file_builder: Arc<B>,
    listeners: Vec<Arc<dyn EventListener>>,
}

<<<<<<< HEAD
impl FilePipeLog {
    pub fn open<S: SequentialReplayMachine>(
=======
impl<B: FileBuilder> FilePipeLog<B> {
    pub fn open<F>(
>>>>>>> dc20babf
        cfg: &Config,
        file_builder: Arc<B>,
        listeners: Vec<Arc<dyn EventListener>>,
<<<<<<< HEAD
    ) -> Result<(FilePipeLog, S, S)> {
=======
        replay: F,
    ) -> Result<FilePipeLog<B>>
    where
        F: Fn(LogQueue, FileId, LogItemBatch),
    {
>>>>>>> dc20babf
        let path = Path::new(&cfg.dir);
        if !path.exists() {
            info!("Create raft log directory: {}", &cfg.dir);
            fs::create_dir(&cfg.dir)?;
        }
        if !path.is_dir() {
            return Err(box_err!("Not directory: {}", &cfg.dir));
        }

        let (mut min_append_id, mut max_append_id) = (Default::default(), Default::default());
        let (mut min_rewrite_id, mut max_rewrite_id) = (Default::default(), Default::default());
        fs::read_dir(path)?.for_each(|e| {
            if let Ok(e) = e {
                match parse_file_name(e.file_name().to_str().unwrap()) {
                    Ok((LogQueue::Append, file_id)) => {
                        min_append_id = FileId::min(min_append_id, file_id);
                        max_append_id = FileId::max(max_append_id, file_id);
                    }
                    Ok((LogQueue::Rewrite, file_id)) => {
                        min_rewrite_id = FileId::min(min_rewrite_id, file_id);
                        max_rewrite_id = FileId::max(max_rewrite_id, file_id);
                    }
                    _ => {}
                }
            }
        });

        let mut append_files = Vec::new();
        let mut rewrite_files = Vec::new();
        for (queue, min_id, max_id, files) in [
            (
                LogQueue::Append,
                min_append_id,
                max_append_id,
                &mut append_files,
            ),
            (
                LogQueue::Rewrite,
                min_rewrite_id,
                max_rewrite_id,
                &mut rewrite_files,
            ),
        ] {
            if min_id.valid() {
                for i in min_id.as_u64()..=max_id.as_u64() {
                    let file_id = i.into();
                    let path = build_file_path(&cfg.dir, queue, file_id);
                    let fd = Arc::new(LogFd::open(&path)?);
                    let raw_reader = Box::new(LogFile::new(fd.clone()));
                    let file_reader = if let Some(ref fs) = file_system {
                        fs.open_file_reader(&build_file_path(&cfg.dir, queue, file_id), raw_reader)?
                    } else {
                        raw_reader
                    };
                    files.push(FileToRecover {
                        file_id,
                        fd,
                        reader: Some(file_reader),
                    })
                }
            }
        }

        let (append_sequential_replay_machine, rewrite_sequential_replay_machine) = Self::recover(
            cfg.recovery_mode,
            cfg.recovery_threads,
            cfg.recovery_read_block_size.0 as usize,
            &mut append_files,
            &mut rewrite_files,
        )?;

        let appender = Arc::new(RwLock::new(LogManager::open(
            cfg,
            file_builder.clone(),
            listeners.clone(),
            LogQueue::Append,
            append_files,
        )?));
        let rewriter = Arc::new(RwLock::new(LogManager::open(
            cfg,
            file_builder.clone(),
            listeners.clone(),
            LogQueue::Rewrite,
            rewrite_files,
        )?));

<<<<<<< HEAD
        Ok((
            FilePipeLog {
                dir: cfg.dir.clone(),
                rotate_size: cfg.target_file_size.0 as usize,
                compression_threshold: cfg.batch_compression_threshold.0 as usize,
                appender,
                rewriter,
                file_system,
                listeners,
            },
            append_sequential_replay_machine,
            rewrite_sequential_replay_machine,
        ))
    }

    fn recover<S: SequentialReplayMachine>(
        recovery_mode: RecoveryMode,
        threads: usize,
        read_block_size: usize,
        append_files: &mut [FileToRecover],
        rewrite_files: &mut [FileToRecover],
    ) -> Result<(S, S)> {
        let (append_concurrency, rewrite_concurrency) =
            match (append_files.len(), rewrite_files.len()) {
                (0, 0) => (0, 0),
                (0, _) => (0, threads),
                (_, 0) => (threads, 0),
                (a, b) => {
                    let a_threads = std::cmp::max(1, threads * a / (a + b));
                    let b_threads = std::cmp::max(1, threads.saturating_sub(a_threads));
                    (a_threads, b_threads)
                }
            };

        let pool = rayon::ThreadPoolBuilder::new()
            .num_threads(threads)
            .build()
            .unwrap();
        let (append, rewrite) = pool.join(
            || {
                Self::recover_queue(
                    LogQueue::Append,
                    recovery_mode,
                    append_concurrency,
                    read_block_size,
                    append_files,
                )
            },
            || {
                Self::recover_queue(
                    LogQueue::Rewrite,
                    recovery_mode,
                    rewrite_concurrency,
                    read_block_size,
                    rewrite_files,
                )
            },
        );

        Ok((append?, rewrite?))
    }

    fn recover_queue<S: SequentialReplayMachine>(
        queue: LogQueue,
        recovery_mode: RecoveryMode,
        concurrency: usize,
        read_block_size: usize,
        files: &mut [FileToRecover],
    ) -> Result<S> {
        debug!(
            "Recover queue: {:?}, total:{}, concurrency: {}.",
            queue,
            files.len(),
            concurrency
        );
        if concurrency == 0 {
            return Ok(S::default());
        }
        let max_chunk_size = std::cmp::max((files.len() + concurrency - 1) / concurrency, 1);
        let chunks = files.par_chunks_mut(max_chunk_size);
        let chunk_count = chunks.len();
        debug_assert!(chunk_count <= concurrency);
        let sequential_replay_machine = chunks
            .enumerate()
            .map(|(index, chunk)| {
                let mut reader = LogItemBatchFileReader::new(read_block_size);
                let mut sequential_replay_machine = S::default();
                let file_count = chunk.len();
                for (i, f) in chunk.iter_mut().enumerate() {
                    let is_last = index == chunk_count - 1 && i == file_count - 1;
                    reader.open(f.reader.take().unwrap(), f.fd.file_size()?)?;
                    loop {
                        match reader.next() {
                            Ok(Some(mut item_batch)) => {
                                item_batch.set_position(queue, f.file_id, None);
                                sequential_replay_machine.replay(item_batch, queue, f.file_id)?;
                            }
                            Ok(None) => break,
                            Err(e)
                                if recovery_mode == RecoveryMode::TolerateCorruptedTailRecords
                                    && is_last =>
                            {
                                warn!("The tail of raft log is corrupted but ignored: {}", e);
                                f.fd.truncate(reader.valid_offset())?;
                                break;
                            }
                            Err(e) => return Err(e),
                        }
                    }
                }
                debug!("Recover queue:{:?} finish.", queue);
                Ok(sequential_replay_machine)
            })
            .try_reduce(
                S::default,
                |mut sequential_replay_machine_left, sequential_replay_machine_right| {
                    sequential_replay_machine_left.merge(sequential_replay_machine_right, queue)?;
                    Ok(sequential_replay_machine_left)
                },
            )?;
        // debug!("Recover files: {:?} finish.", files);
        Ok(sequential_replay_machine)
=======
        Ok(FilePipeLog {
            dir: cfg.dir.clone(),
            rotate_size: cfg.target_file_size.0 as usize,
            compression_threshold: cfg.batch_compression_threshold.0 as usize,
            appender,
            rewriter,
            file_builder,
            listeners,
        })
>>>>>>> dc20babf
    }

    fn append_bytes(
        &self,
        queue: LogQueue,
        content: &[u8],
        sync: &mut bool,
    ) -> Result<(FileId, u64)> {
        let (file_id, offset, fd) = self.mut_queue(queue).append(content, sync)?;
        for listener in &self.listeners {
            listener.on_append_log_file(queue, file_id, content.len());
        }
        if *sync {
            let start = Instant::now();
            fd.sync()?;
            LOG_SYNC_TIME_HISTOGRAM.observe(start.saturating_elapsed().as_secs_f64());
        }

        Ok((file_id, offset))
    }

    fn get_queue(&self, queue: LogQueue) -> RwLockReadGuard<LogManager<B>> {
        match queue {
            LogQueue::Append => self.appender.read(),
            LogQueue::Rewrite => self.rewriter.read(),
        }
    }

    fn mut_queue(&self, queue: LogQueue) -> RwLockWriteGuard<LogManager<B>> {
        match queue {
            LogQueue::Append => self.appender.write(),
            LogQueue::Rewrite => self.rewriter.write(),
        }
    }
}

impl<B: FileBuilder> PipeLog for FilePipeLog<B> {
    fn close(&self) -> Result<()> {
        self.mut_queue(LogQueue::Rewrite).truncate_active_log()?;
        self.mut_queue(LogQueue::Append).truncate_active_log()
    }

    fn file_size(&self, queue: LogQueue, file_id: FileId) -> Result<u64> {
        self.get_queue(queue)
            .get_fd(file_id)
            .map(|fd| fd.file_size().unwrap() as u64)
    }

    fn total_size(&self, queue: LogQueue) -> usize {
        self.get_queue(queue).size()
    }

    fn read_bytes(
        &self,
        queue: LogQueue,
        file_id: FileId,
        offset: u64,
        len: u64,
    ) -> Result<Vec<u8>> {
        let fd = self.get_queue(queue).get_fd(file_id)?;
        let mut reader = self.file_builder.build_reader(
            &build_file_path(&self.dir, queue, file_id),
            LogFile::new(fd),
        )?;
        reader.seek(std::io::SeekFrom::Start(offset))?;
        let mut buf = vec![0; len as usize];
        let size = reader.read(&mut buf)?;
        buf.truncate(size);
        Ok(buf)
    }

    fn append(
        &self,
        queue: LogQueue,
        batch: &mut LogBatch,
        mut sync: bool,
    ) -> Result<(FileId, usize)> {
        let bytes = batch.encoded_bytes(self.compression_threshold)?;
        let start = Instant::now();
        let (file_id, offset) = self.append_bytes(queue, bytes, &mut sync)?;
        let len = bytes.len();
        // set fields based on the log file
        batch.set_position(queue, file_id, Some(offset));
        match queue {
            LogQueue::Rewrite => {
                LOG_APPEND_TIME_HISTOGRAM_VEC
                    .rewrite
                    .observe(start.saturating_elapsed().as_secs_f64());
            }
            LogQueue::Append => {
                LOG_APPEND_TIME_HISTOGRAM_VEC
                    .append
                    .observe(start.saturating_elapsed().as_secs_f64());
            }
        }
        Ok((file_id, len))
    }

    fn sync(&self, queue: LogQueue) -> Result<()> {
        if let Some(fd) = self.get_queue(queue).get_active_fd() {
            fd.sync()?;
        }
        Ok(())
    }

    fn active_file_id(&self, queue: LogQueue) -> FileId {
        self.get_queue(queue).active_file_id
    }

    fn first_file_id(&self, queue: LogQueue) -> FileId {
        self.get_queue(queue).first_file_id
    }

    fn file_at(&self, queue: LogQueue, position: f64) -> FileId {
        // TODO: sanitize position
        let cur_size = self.total_size(queue);
        let count = (cur_size as f64 * position) as usize / self.rotate_size;
        let file_num = self.get_queue(queue).first_file_id.forward(count);
        assert!(file_num <= self.active_file_id(queue));
        file_num
    }

    fn new_log_file(&self, queue: LogQueue) -> Result<()> {
        self.mut_queue(queue).new_log_file()
    }

    fn purge_to(&self, queue: LogQueue, file_id: FileId) -> Result<usize> {
        let mut manager = match queue {
            LogQueue::Append => self.appender.write(),
            LogQueue::Rewrite => self.rewriter.write(),
        };
        let purge_count = manager.purge_to(file_id)?;
        drop(manager);

        let mut cur_file_id = file_id.backward(purge_count);
        for i in 0..purge_count {
            let path = build_file_path(&self.dir, queue, cur_file_id);
            if let Err(e) = fs::remove_file(&path) {
                warn!("Remove purged log file {:?} fail: {}", path, e);
                return Ok(i);
            }
            cur_file_id = cur_file_id.forward(1);
        }
        Ok(purge_count)
    }
}

#[cfg(test)]
mod tests {
    use tempfile::Builder;

    use super::*;
<<<<<<< HEAD
    use crate::{log_batch::LogItemBatch, util::ReadableSize};

    #[derive(Default)]
    struct BlackholeSequentialReplayMachine {}
    impl SequentialReplayMachine for BlackholeSequentialReplayMachine {
        fn replay(&mut self, _: LogItemBatch, _: LogQueue, _: FileId) -> Result<()> {
            Ok(())
        }

        fn merge(&mut self, _: Self, _: LogQueue) -> Result<()> {
            Ok(())
        }
    }
=======
    use crate::file_builder::DefaultFileBuilder;
    use crate::util::ReadableSize;
>>>>>>> dc20babf

    fn new_test_pipe_log(
        path: &str,
        bytes_per_sync: usize,
        rotate_size: usize,
    ) -> FilePipeLog<DefaultFileBuilder> {
        let mut cfg = Config::default();
        cfg.dir = path.to_owned();
        cfg.bytes_per_sync = ReadableSize(bytes_per_sync as u64);
        cfg.target_file_size = ReadableSize(rotate_size as u64);

<<<<<<< HEAD
        FilePipeLog::open::<BlackholeSequentialReplayMachine>(&cfg, None, vec![])
            .unwrap()
            .0
=======
        FilePipeLog::open(&cfg, Arc::new(DefaultFileBuilder {}), vec![], |_, _, _| {}).unwrap()
>>>>>>> dc20babf
    }

    #[test]
    fn test_file_name() {
        let file_name: &str = "0000000000000123.raftlog";
        assert_eq!(
            parse_file_name(file_name).unwrap(),
            (LogQueue::Append, 123.into())
        );
        assert_eq!(build_file_name(LogQueue::Append, 123.into()), file_name);

        let file_name: &str = "0000000000000123.rewrite";
        assert_eq!(
            parse_file_name(file_name).unwrap(),
            (LogQueue::Rewrite, 123.into())
        );
        assert_eq!(build_file_name(LogQueue::Rewrite, 123.into()), file_name);

        let invalid_file_name: &str = "123.log";
        assert!(parse_file_name(invalid_file_name).is_err());
        assert!(parse_file_name(invalid_file_name).is_err());
    }

    fn test_pipe_log_impl(queue: LogQueue) {
        let dir = Builder::new().prefix("test_pipe_log").tempdir().unwrap();
        let path = dir.path().to_str().unwrap();

        let rotate_size = 1024;
        let bytes_per_sync = 32 * 1024;
        let pipe_log = new_test_pipe_log(path, bytes_per_sync, rotate_size);
        assert_eq!(pipe_log.first_file_id(queue), INIT_FILE_ID.into());
        assert_eq!(pipe_log.active_file_id(queue), INIT_FILE_ID.into());

        let header_size = LOG_FILE_HEADER_LEN as u64;

        // generate file 1, 2, 3
        let content: Vec<u8> = vec![b'a'; 1024];
        let (file_num, offset) = pipe_log.append_bytes(queue, &content, &mut false).unwrap();
        assert_eq!(file_num, 1.into());
        assert_eq!(offset, header_size);
        assert_eq!(pipe_log.active_file_id(queue), 1.into());

        let (file_num, offset) = pipe_log.append_bytes(queue, &content, &mut false).unwrap();
        assert_eq!(file_num, 2.into());
        assert_eq!(offset, header_size);
        assert_eq!(pipe_log.active_file_id(queue), 2.into());

        // purge file 1
        assert_eq!(pipe_log.purge_to(queue, 2.into()).unwrap(), 1);
        assert_eq!(pipe_log.first_file_id(queue), 2.into());

        // cannot purge active file
        assert!(pipe_log.purge_to(queue, 3.into()).is_err());

        // append position
        let s_content = b"short content".to_vec();
        let (file_num, offset) = pipe_log
            .append_bytes(queue, &s_content, &mut false)
            .unwrap();
        assert_eq!(file_num, 3.into());
        assert_eq!(offset, header_size);

        let (file_num, offset) = pipe_log
            .append_bytes(queue, &s_content, &mut false)
            .unwrap();
        assert_eq!(file_num, 3.into());
        assert_eq!(offset, header_size as u64 + s_content.len() as u64);

        let content_readed = pipe_log
            .read_bytes(queue, 3.into(), header_size as u64, s_content.len() as u64)
            .unwrap();
        assert_eq!(content_readed, s_content);

        // leave only 1 file to truncate
        assert!(pipe_log.purge_to(queue, 3.into()).is_ok());
        assert_eq!(pipe_log.first_file_id(queue), 3.into());
        assert_eq!(pipe_log.active_file_id(queue), 3.into());
    }

    #[test]
    fn test_pipe_log_append() {
        test_pipe_log_impl(LogQueue::Append)
    }

    #[test]
    fn test_pipe_log_rewrite() {
        test_pipe_log_impl(LogQueue::Rewrite)
    }
}<|MERGE_RESOLUTION|>--- conflicted
+++ resolved
@@ -8,28 +8,18 @@
 use std::sync::Arc;
 use std::time::Instant;
 
-<<<<<<< HEAD
 use log::{debug, info, warn};
-=======
-use log::{info, warn};
 use num_derive::{FromPrimitive, ToPrimitive};
 use num_traits::{FromPrimitive, ToPrimitive};
->>>>>>> dc20babf
 use parking_lot::{RwLock, RwLockReadGuard, RwLockWriteGuard};
 use rayon::prelude::*;
 
 use crate::codec::{self, NumberEncoder};
 use crate::config::{Config, RecoveryMode};
 use crate::event_listener::EventListener;
-<<<<<<< HEAD
-use crate::file_system::{FileSystem, Readable, Writable};
+use crate::file_builder::FileBuilder;
 use crate::log_batch::LogBatch;
-use crate::log_file::{LogFd, LogFile, LogFileHeader, LOG_FILE_MIN_HEADER_LEN};
-=======
-use crate::file_builder::FileBuilder;
-use crate::log_batch::{LogBatch, LogItemBatch};
 use crate::log_file::{LogFd, LogFile};
->>>>>>> dc20babf
 use crate::metrics::*;
 use crate::pipe_log::{FileId, LogQueue, PipeLog, SequentialReplayMachine};
 use crate::reader::LogItemBatchFileReader;
@@ -133,17 +123,13 @@
     }
 }
 
-<<<<<<< HEAD
-struct FileToRecover {
+struct FileToRecover<R: Seek + Read> {
     file_id: FileId,
     fd: Arc<LogFd>,
-    reader: Option<Box<dyn Readable>>,
-}
-
-struct ActiveFile {
-=======
+    reader: Option<R>,
+}
+
 struct ActiveFile<W: Seek + Write> {
->>>>>>> dc20babf
     fd: Arc<LogFd>,
     writer: W,
     written: usize,
@@ -151,52 +137,28 @@
     last_sync: usize,
 }
 
-<<<<<<< HEAD
-impl ActiveFile {
-    fn open(fd: Arc<LogFd>, writer: Box<dyn Writable>) -> Result<Self> {
+impl<W: Seek + Write> ActiveFile<W> {
+    fn open(fd: Arc<LogFd>, writer: W) -> Result<Self> {
         let file_size = fd.file_size()?;
         let mut f = Self {
             fd,
             writer,
-            size: file_size,
+            written: file_size,
             capacity: file_size,
             last_sync: file_size,
         };
-        if file_size < LOG_FILE_MIN_HEADER_LEN {
+        if file_size < LOG_FILE_HEADER_LEN {
             f.write_header()?;
         } else {
             f.writer.seek(std::io::SeekFrom::Start(file_size as u64))?;
-=======
-impl<W: Seek + Write> ActiveFile<W> {
-    fn open(fd: Arc<LogFd>, writer: W, written: usize) -> Result<Self> {
-        let capacity = fd.file_size()?;
-        let mut f = Self {
-            fd,
-            writer,
-            written,
-            capacity,
-            last_sync: written,
-        };
-        if written < LOG_FILE_HEADER_LEN {
-            f.write_header()?;
-        } else {
-            f.writer.seek(std::io::SeekFrom::Start(written as u64))?;
->>>>>>> dc20babf
         }
         Ok(f)
     }
 
-<<<<<<< HEAD
-    fn reset(&mut self, fd: Arc<LogFd>, writer: Box<dyn Writable>) -> Result<()> {
-        self.size = 0;
-        self.last_sync = 0;
-        self.capacity = 0;
-=======
     fn rotate(&mut self, fd: Arc<LogFd>, writer: W) -> Result<()> {
         self.writer = writer;
         self.written = 0;
-        self.capacity = fd.file_size()?;
->>>>>>> dc20babf
+        self.capacity = 0;
         self.fd = fd;
         self.last_sync = 0;
         self.write_header()
@@ -248,85 +210,26 @@
     pub first_file_id: FileId,
     pub active_file_id: FileId,
 
-<<<<<<< HEAD
-    pub all_files: VecDeque<Arc<LogFd>>,
-    active_file: ActiveFile,
-}
-
-impl LogManager {
-    fn open(
-=======
     all_files: VecDeque<Arc<LogFd>>,
     active_file: ActiveFile<B::Writer<LogFile>>,
 }
 
 impl<B: FileBuilder> LogManager<B> {
-    fn open<F>(
->>>>>>> dc20babf
+    fn open(
         cfg: &Config,
         file_builder: Arc<B>,
         listeners: Vec<Arc<dyn EventListener>>,
         queue: LogQueue,
-<<<<<<< HEAD
-        files: Vec<FileToRecover>,
+        files: Vec<FileToRecover<B::Reader<LogFile>>>,
     ) -> Result<Self> {
         let mut first_file_id = FileId::default();
         let mut active_file_id = FileId::default();
         let mut all_files =
             VecDeque::with_capacity(std::cmp::max(DEFAULT_FILES_COUNT, files.len()));
+        let mut create_file = false;
         for f in files.into_iter() {
             if !first_file_id.valid() {
                 first_file_id = f.file_id;
-=======
-        mut min_file_id: FileId,
-        mut max_file_id: FileId,
-        replay: &F,
-    ) -> Result<Self>
-    where
-        F: Fn(LogQueue, FileId, LogItemBatch),
-    {
-        let mut reader = LogItemBatchFileReader::<B::Reader<LogFile>>::new(
-            cfg.recovery_read_block_size.0 as usize,
-        );
-        let mut all_files = VecDeque::with_capacity(DEFAULT_FILES_COUNT);
-        if max_file_id.valid() {
-            assert!(min_file_id <= max_file_id);
-            let mut file_id = min_file_id;
-            while file_id <= max_file_id {
-                let path = build_file_path(&cfg.dir, queue, file_id);
-                let fd = Arc::new(LogFd::open(&path)?);
-                all_files.push_back(fd.clone());
-                for listener in &listeners {
-                    listener.post_new_log_file(queue, file_id);
-                }
-                // Recover log items.
-                let file_size = fd.file_size()?;
-                let tolerate_failure = file_id == max_file_id
-                    && cfg.recovery_mode == RecoveryMode::TolerateCorruptedTailRecords;
-                let file_reader = file_builder.build_reader(&path, LogFile::new(fd))?;
-                if let Err(e) = reader.open(file_reader, file_size) {
-                    if !tolerate_failure {
-                        return Err(Error::Corruption(format!("Unable to open log file: {}", e)));
-                    }
-                } else {
-                    loop {
-                        match reader.next() {
-                            Ok(Some(mut item_batch)) => {
-                                item_batch.set_position(queue, file_id, None);
-                                replay(queue, file_id, item_batch);
-                            }
-                            Err(e) if tolerate_failure => {
-                                return Err(Error::Corruption(format!(
-                                    "Raft log content is corrupted: {}",
-                                    e
-                                )))
-                            }
-                            _ => break,
-                        }
-                    }
-                }
-                file_id = file_id.forward(1);
->>>>>>> dc20babf
             }
             all_files.push_back(f.fd);
             active_file_id = f.file_id;
@@ -337,6 +240,7 @@
         if !first_file_id.valid() {
             first_file_id = INIT_FILE_ID.into();
             active_file_id = first_file_id;
+            create_file = true;
             let fd = Arc::new(LogFd::create(&build_file_path(
                 &cfg.dir,
                 queue,
@@ -349,25 +253,12 @@
         }
         let active_fd = all_files.back().unwrap().clone();
         let active_file = ActiveFile::open(
-<<<<<<< HEAD
-            active_fd,
-            if let Some(ref fs) = file_system {
-                fs.open_file_writer(
-                    &build_file_path(&cfg.dir, queue, active_file_id),
-                    raw_writer as Box<dyn Writable>,
-                )?
-            } else {
-                raw_writer
-            },
-=======
             active_fd.clone(),
             file_builder.build_writer(
-                &build_file_path(&cfg.dir, queue, max_file_id),
+                &build_file_path(&cfg.dir, queue, active_file_id),
                 LogFile::new(active_fd),
-                false, /*create*/
+                create_file,
             )?,
-            active_file_size,
->>>>>>> dc20babf
         )?;
 
         let manager = Self {
@@ -489,25 +380,12 @@
     listeners: Vec<Arc<dyn EventListener>>,
 }
 
-<<<<<<< HEAD
-impl FilePipeLog {
+impl<B: FileBuilder> FilePipeLog<B> {
     pub fn open<S: SequentialReplayMachine>(
-=======
-impl<B: FileBuilder> FilePipeLog<B> {
-    pub fn open<F>(
->>>>>>> dc20babf
         cfg: &Config,
         file_builder: Arc<B>,
         listeners: Vec<Arc<dyn EventListener>>,
-<<<<<<< HEAD
-    ) -> Result<(FilePipeLog, S, S)> {
-=======
-        replay: F,
-    ) -> Result<FilePipeLog<B>>
-    where
-        F: Fn(LogQueue, FileId, LogItemBatch),
-    {
->>>>>>> dc20babf
+    ) -> Result<(FilePipeLog<B>, S, S)> {
         let path = Path::new(&cfg.dir);
         if !path.exists() {
             info!("Create raft log directory: {}", &cfg.dir);
@@ -556,16 +434,10 @@
                     let file_id = i.into();
                     let path = build_file_path(&cfg.dir, queue, file_id);
                     let fd = Arc::new(LogFd::open(&path)?);
-                    let raw_reader = Box::new(LogFile::new(fd.clone()));
-                    let file_reader = if let Some(ref fs) = file_system {
-                        fs.open_file_reader(&build_file_path(&cfg.dir, queue, file_id), raw_reader)?
-                    } else {
-                        raw_reader
-                    };
                     files.push(FileToRecover {
                         file_id,
-                        fd,
-                        reader: Some(file_reader),
+                        fd: fd.clone(),
+                        reader: Some(file_builder.build_reader(&path, LogFile::new(fd))?),
                     })
                 }
             }
@@ -594,7 +466,6 @@
             rewrite_files,
         )?));
 
-<<<<<<< HEAD
         Ok((
             FilePipeLog {
                 dir: cfg.dir.clone(),
@@ -602,7 +473,7 @@
                 compression_threshold: cfg.batch_compression_threshold.0 as usize,
                 appender,
                 rewriter,
-                file_system,
+                file_builder,
                 listeners,
             },
             append_sequential_replay_machine,
@@ -614,8 +485,8 @@
         recovery_mode: RecoveryMode,
         threads: usize,
         read_block_size: usize,
-        append_files: &mut [FileToRecover],
-        rewrite_files: &mut [FileToRecover],
+        append_files: &mut [FileToRecover<B::Reader<LogFile>>],
+        rewrite_files: &mut [FileToRecover<B::Reader<LogFile>>],
     ) -> Result<(S, S)> {
         let (append_concurrency, rewrite_concurrency) =
             match (append_files.len(), rewrite_files.len()) {
@@ -662,7 +533,7 @@
         recovery_mode: RecoveryMode,
         concurrency: usize,
         read_block_size: usize,
-        files: &mut [FileToRecover],
+        files: &mut [FileToRecover<B::Reader<LogFile>>],
     ) -> Result<S> {
         debug!(
             "Recover queue: {:?}, total:{}, concurrency: {}.",
@@ -717,17 +588,6 @@
             )?;
         // debug!("Recover files: {:?} finish.", files);
         Ok(sequential_replay_machine)
-=======
-        Ok(FilePipeLog {
-            dir: cfg.dir.clone(),
-            rotate_size: cfg.target_file_size.0 as usize,
-            compression_threshold: cfg.batch_compression_threshold.0 as usize,
-            appender,
-            rewriter,
-            file_builder,
-            listeners,
-        })
->>>>>>> dc20babf
     }
 
     fn append_bytes(
@@ -880,8 +740,9 @@
     use tempfile::Builder;
 
     use super::*;
-<<<<<<< HEAD
-    use crate::{log_batch::LogItemBatch, util::ReadableSize};
+    use crate::file_builder::DefaultFileBuilder;
+    use crate::log_batch::LogItemBatch;
+    use crate::util::ReadableSize;
 
     #[derive(Default)]
     struct BlackholeSequentialReplayMachine {}
@@ -894,10 +755,6 @@
             Ok(())
         }
     }
-=======
-    use crate::file_builder::DefaultFileBuilder;
-    use crate::util::ReadableSize;
->>>>>>> dc20babf
 
     fn new_test_pipe_log(
         path: &str,
@@ -909,13 +766,13 @@
         cfg.bytes_per_sync = ReadableSize(bytes_per_sync as u64);
         cfg.target_file_size = ReadableSize(rotate_size as u64);
 
-<<<<<<< HEAD
-        FilePipeLog::open::<BlackholeSequentialReplayMachine>(&cfg, None, vec![])
-            .unwrap()
-            .0
-=======
-        FilePipeLog::open(&cfg, Arc::new(DefaultFileBuilder {}), vec![], |_, _, _| {}).unwrap()
->>>>>>> dc20babf
+        FilePipeLog::open::<BlackholeSequentialReplayMachine>(
+            &cfg,
+            Arc::new(DefaultFileBuilder {}),
+            vec![],
+        )
+        .unwrap()
+        .0
     }
 
     #[test]
