// Copyright (c) 2017-present, PingCAP, Inc. Licensed under Apache-2.0.

use std::cmp;
use std::collections::VecDeque;
use std::marker::PhantomData;
use std::sync::atomic::{AtomicUsize, Ordering};
use std::sync::Arc;

use log::{debug, info};
use parking_lot::{Mutex, RwLock};
use protobuf::Message;

use crate::config::Config;
use crate::engine::{read_entry_from_file, MemTableAccessor};
use crate::event_listener::EventListener;
<<<<<<< HEAD
use crate::log_batch::{Command, LogBatch, LogItemContent, MessageExt, OpType};
use crate::memtable::MemTable;
=======
use crate::log_batch::{Command, EntryExt, LogBatch, LogItemContent, OpType};
use crate::memtable::{EntryIndex, MemTable};
use crate::metrics::*;
>>>>>>> a657f133
use crate::pipe_log::{FileId, LogQueue, PipeLog};
use crate::{GlobalStats, Result};

// Force compact region with oldest 20% logs.
const FORCE_COMPACT_RATIO: f64 = 0.2;
// Only rewrite region with oldest 70% logs.
const REWRITE_RATIO: f64 = 0.7;
// Only rewrite region with stale logs less than this threshold.
const MAX_REWRITE_ENTRIES_PER_REGION: usize = 32;
const MAX_REWRITE_BATCH_BYTES: usize = 1024 * 1024;

#[derive(Clone)]
pub struct PurgeManager<M, P>
where
    M: MessageExt + Clone,
    P: PipeLog,
{
    cfg: Arc<Config>,
    memtables: MemTableAccessor<M>,
    pipe_log: P,
    global_stats: Arc<GlobalStats>,
    listeners: Vec<Arc<dyn EventListener>>,

    // Only one thread can run `purge_expired_files` at a time.
    purge_mutex: Arc<Mutex<()>>,

    _phantom: PhantomData<M>,
}

impl<M, P> PurgeManager<M, P>
where
    M: MessageExt + Clone,
    P: PipeLog,
{
    pub fn new(
        cfg: Arc<Config>,
        memtables: MemTableAccessor<M>,
        pipe_log: P,
        global_stats: Arc<GlobalStats>,
        listeners: Vec<Arc<dyn EventListener>>,
    ) -> PurgeManager<M, P> {
        PurgeManager {
            cfg,
            memtables,
            pipe_log,
            global_stats,
            listeners,
            purge_mutex: Arc::new(Mutex::new(())),
            _phantom: PhantomData,
        }
    }

    pub fn purge_expired_files(&self) -> Result<Vec<u64>> {
        let guard = self.purge_mutex.try_lock();
        let mut should_compact = vec![];
        if guard.is_none() {
            return Ok(should_compact);
        }

        if self.needs_rewrite_log_files(LogQueue::Append) {
            let (rewrite_watermark, compact_watermark) = self.append_queue_watermarks();
            should_compact =
                self.rewrite_or_compact_append_queue(rewrite_watermark, compact_watermark)?;
        }

        if self.needs_rewrite_log_files(LogQueue::Rewrite) {
            self.rewrite_rewrite_queue()?;
        }

        let append_queue_barrier = self.listeners.iter().fold(
            self.pipe_log.active_file_id(LogQueue::Append),
            |barrier, l| FileId::min(barrier, l.first_file_not_ready_for_purge(LogQueue::Append)),
        );

        // Must rewrite tombstones after acquiring the barrier, in case the log file is rotated
        // shortly after a tombstone is written.
        self.rewrite_append_queue_tombstones()?;

        let (min_file_1, min_file_2) = self.memtables.fold(
            (
                append_queue_barrier,
                self.pipe_log.active_file_id(LogQueue::Rewrite),
            ),
            |(min1, min2), t| {
                (
                    FileId::min(min1, t.min_file_id(LogQueue::Append).unwrap_or_default()),
                    FileId::min(min2, t.min_file_id(LogQueue::Rewrite).unwrap_or_default()),
                )
            },
        );
        debug_assert!(min_file_1.valid() && min_file_2.valid());

        for (purge_to, queue) in &[
            (min_file_1, LogQueue::Append),
            (min_file_2, LogQueue::Rewrite),
        ] {
            let purged = self.pipe_log.purge_to(*queue, *purge_to)?;
            info!("purged {} expired log files for queue {:?}", purged, *queue);
            for listener in &self.listeners {
                listener.post_purge(*queue, purge_to.backward(1));
            }
        }

        Ok(should_compact)
    }

    pub(crate) fn needs_rewrite_log_files(&self, queue: LogQueue) -> bool {
        let active_file = self.pipe_log.active_file_id(queue);
        let first_file = self.pipe_log.first_file_id(queue);
        if active_file == first_file {
            return false;
        }

        let total_size = self.pipe_log.total_size(queue);
        let purge_threshold = self.cfg.purge_threshold.0 as usize;
        match queue {
            LogQueue::Append => total_size > purge_threshold,
            LogQueue::Rewrite => {
                let compacted_rewrites_ratio = self.global_stats.compacted_rewrite_operations()
                    as f64
                    / self.global_stats.rewrite_operations() as f64;
                total_size * 10 > purge_threshold && compacted_rewrites_ratio > 0.5
            }
        }
    }

    // Returns (rewrite_watermark, compact_watermark).
    // Files older than compact_watermark should be compacted;
    // Files between compact_watermark and rewrite_watermark should be rewritten.
    fn append_queue_watermarks(&self) -> (FileId, FileId) {
        let queue = LogQueue::Append;

        let first_file = self.pipe_log.first_file_id(queue);
        let active_file = self.pipe_log.active_file_id(queue);
        if active_file == first_file {
            // Can't rewrite or force compact the active file.
            return (Default::default(), Default::default());
        }

        let rewrite_watermark = self.pipe_log.file_at(queue, REWRITE_RATIO);
        let compact_watermark = self.pipe_log.file_at(queue, FORCE_COMPACT_RATIO);
        (
            FileId::min(rewrite_watermark, active_file.backward(1)),
            FileId::min(compact_watermark, active_file.backward(1)),
        )
    }

    fn rewrite_or_compact_append_queue(
        &self,
        rewrite_watermark: FileId,
        compact_watermark: FileId,
    ) -> Result<Vec<u64>> {
        assert!(compact_watermark <= rewrite_watermark);
        let mut should_compact = Vec::new();

        let memtables = self.memtables.collect(|t| {
            if let Some(f) = t.min_file_id(LogQueue::Append) {
                let sparse = t.entries_count() < MAX_REWRITE_ENTRIES_PER_REGION;
                if f < compact_watermark && !sparse {
                    should_compact.push(t.region_id());
                } else if f < rewrite_watermark {
                    return sparse;
                }
            }
            false
        });

        self.rewrite_memtables(
            memtables,
            MAX_REWRITE_ENTRIES_PER_REGION,
            Some(rewrite_watermark),
        )?;

        Ok(should_compact)
    }

    // Rewrites the entire rewrite queue into new log files.
    fn rewrite_rewrite_queue(&self) -> Result<()> {
        self.pipe_log.new_log_file(LogQueue::Rewrite)?;

        let memtables = self
            .memtables
            .collect(|t| t.min_file_id(LogQueue::Rewrite).is_some());

        self.rewrite_memtables(memtables, 0 /*expect_rewrites_per_memtable*/, None)
    }

    fn rewrite_append_queue_tombstones(&self) -> Result<()> {
        let mut log_batch = self.memtables.take_cleaned_region_logs();
        self.rewrite_impl(
            &mut log_batch,
            None, /*rewrite_watermark*/
            true, /*sync*/
        )
    }

    fn rewrite_memtables(
        &self,
        memtables: Vec<Arc<RwLock<MemTable<M>>>>,
        expect_rewrites_per_memtable: usize,
        rewrite: Option<FileId>,
    ) -> Result<()> {
        let mut log_batch = LogBatch::<M>::default();
        let mut total_size = 0;
        for memtable in memtables {
            let mut entry_indexes = Vec::with_capacity(expect_rewrites_per_memtable);
            let mut entries = Vec::with_capacity(expect_rewrites_per_memtable);
            let mut states = Vec::new();
            let region_id = {
                let m = memtable.read();
                if let Some(rewrite) = rewrite {
                    m.fetch_entry_indexes_before(rewrite, &mut entry_indexes)?;
                    m.fetch_states_before(rewrite, &mut states);
                } else {
                    m.fetch_rewritten_entry_indexes(&mut entry_indexes)?;
                    m.fetch_rewritten_states(&mut states);
                }
                m.region_id()
            };

            for i in entry_indexes {
                let entry = read_entry_from_file::<M, _>(&self.pipe_log, &i)?;
                total_size += entry.compute_size();
                entries.push(entry);
            }
            log_batch.add_entries(region_id, entries);
            for (k, v) in states {
                log_batch.put_state(region_id, k, v)?;
            }

            let target_file_size = self.cfg.target_file_size.0 as usize;
            if total_size as usize > cmp::min(MAX_REWRITE_BATCH_BYTES, target_file_size) {
                self.rewrite_impl(&mut log_batch, rewrite, false)?;
                total_size = 0;
            }
        }
        self.rewrite_impl(&mut log_batch, rewrite, true)
    }

    fn rewrite_impl(
        &self,
        log_batch: &mut LogBatch<M>,
        rewrite_watermark: Option<FileId>,
        sync: bool,
    ) -> Result<()> {
        if log_batch.is_empty() {
            if sync {
                self.pipe_log.sync(LogQueue::Rewrite)?;
            }
            return Ok(());
        }

        let (file_id, bytes) = self.pipe_log.append(LogQueue::Rewrite, log_batch, sync)?;
        if file_id.valid() {
<<<<<<< HEAD
            let queue = LogQueue::Rewrite;
            for item in log_batch.items.drain(..) {
                let raft = item.raft_group_id;
                let memtable = self.memtables.get_or_insert(raft);
                match item.content {
                    LogItemContent::Entries(entries_to_add) => {
                        let entries_index = entries_to_add.entries_index;
=======
            self.rewrite_to_memtable(log_batch, file_id, latest_rewrite);
            for listener in &self.listeners {
                listener.post_apply_memtables(LogQueue::Rewrite, file_id);
            }
            if latest_rewrite.is_none() {
                BACKGROUND_REWRITE_BYTES.rewrite.inc_by(bytes as u64);
            } else {
                BACKGROUND_REWRITE_BYTES.append.inc_by(bytes as u64);
            }
        }
        Ok(())
    }

    fn rewrite_to_memtable(
        &self,
        log_batch: &mut LogBatch<E, W>,
        file_id: FileId,
        latest_rewrite: Option<FileId>,
    ) {
        let queue = LogQueue::Rewrite;
        for item in log_batch.drain() {
            let raft = item.raft_group_id;
            let memtable = self.memtables.get_or_insert(raft);
            match item.content {
                LogItemContent::Entries(entries_to_add) => {
                    let entries_index = entries_to_add.entries_index;
                    debug!(
                        "{} append to {:?}.{}, Entries[{:?}:{:?})",
                        raft,
                        queue,
                        file_id,
                        entries_index.first().map(|x| x.index),
                        entries_index.last().map(|x| x.index + 1),
                    );
                    memtable.wl().rewrite(entries_index, latest_rewrite);
                }
                LogItemContent::Kv(kv) => match kv.op_type {
                    OpType::Put => {
                        let key = kv.key;
>>>>>>> a657f133
                        debug!(
                            "{} append to {:?}.{}, Entries[{:?}:{:?})",
                            raft,
                            queue,
                            file_id,
                            entries_index.first().map(|x| x.index),
                            entries_index.last().map(|x| x.index + 1),
                        );
                        memtable.write().rewrite(entries_index, rewrite_watermark);
                    }
                    LogItemContent::State(state) => match state.op_type {
                        OpType::Put => {
                            let key = state.key;
                            debug!(
                                "{} append to {:?}.{}, Put({})",
                                raft,
                                queue,
                                file_id,
                                hex::encode(&key),
                            );
                            memtable
                                .write()
                                .rewrite_state(key, rewrite_watermark, file_id);
                        }
                        _ => unreachable!(),
                    },
                    LogItemContent::Command(Command::Clean) => {
                        debug!("{} append to {:?}.{}, Clean", raft, queue, file_id);
                    }
                    _ => unreachable!(),
                }
            }
            for listener in &self.listeners {
                listener.post_apply_memtables(LogQueue::Rewrite, file_id);
            }
        }
        Ok(())
    }
}

pub struct PurgeHook {
    // Append queue log files that are not yet fully applied to MemTable must not be
    // purged even when not referenced by any MemTable.
    // In order to identify them, maintain a per-file reference counter for all active
    // log files in append queue. No need to track rewrite queue because it is only
    // written by purge thread.
    active_log_files: RwLock<VecDeque<(FileId, AtomicUsize)>>,
}

impl PurgeHook {
    pub fn new() -> Self {
        PurgeHook {
            active_log_files: Default::default(),
        }
    }
}

impl EventListener for PurgeHook {
    fn post_new_log_file(&self, queue: LogQueue, file_id: FileId) {
        if queue == LogQueue::Append {
            let mut active_log_files = self.active_log_files.write();
            if let Some(id) = active_log_files.back().map(|x| x.0) {
                assert_eq!(
                    id.forward(1),
                    file_id,
                    "active log files should be contiguous"
                );
            }
            let counter = AtomicUsize::new(0);
            active_log_files.push_back((file_id, counter));
        }
    }

    fn on_append_log_file(&self, queue: LogQueue, file_id: FileId) {
        if queue == LogQueue::Append {
            let active_log_files = self.active_log_files.read();
            assert!(!active_log_files.is_empty());
            let front = active_log_files[0].0;
            let counter = &active_log_files[file_id.step_after(&front).unwrap()].1;
            counter.fetch_add(1, Ordering::Release);
        }
    }

    fn post_apply_memtables(&self, queue: LogQueue, file_id: FileId) {
        if queue == LogQueue::Append {
            let active_log_files = self.active_log_files.read();
            assert!(!active_log_files.is_empty());
            let front = active_log_files[0].0;
            let counter = &active_log_files[file_id.step_after(&front).unwrap()].1;
            counter.fetch_sub(1, Ordering::Release);
        }
    }

    fn first_file_not_ready_for_purge(&self, queue: LogQueue) -> FileId {
        if queue == LogQueue::Append {
            let active_log_files = self.active_log_files.read();
            for (id, counter) in active_log_files.iter() {
                if counter.load(Ordering::Acquire) > 0 {
                    return *id;
                }
            }
        }
        Default::default()
    }

    fn post_purge(&self, queue: LogQueue, file_id: FileId) {
        if queue == LogQueue::Append {
            let mut active_log_files = self.active_log_files.write();
            assert!(!active_log_files.is_empty());
            let front = active_log_files[0].0;
            if front <= file_id {
                let mut purged = active_log_files.drain(0..=file_id.step_after(&front).unwrap());
                assert_eq!(purged.next_back().unwrap().0, file_id);
            }
        }
    }
}<|MERGE_RESOLUTION|>--- conflicted
+++ resolved
@@ -13,14 +13,9 @@
 use crate::config::Config;
 use crate::engine::{read_entry_from_file, MemTableAccessor};
 use crate::event_listener::EventListener;
-<<<<<<< HEAD
 use crate::log_batch::{Command, LogBatch, LogItemContent, MessageExt, OpType};
 use crate::memtable::MemTable;
-=======
-use crate::log_batch::{Command, EntryExt, LogBatch, LogItemContent, OpType};
-use crate::memtable::{EntryIndex, MemTable};
 use crate::metrics::*;
->>>>>>> a657f133
 use crate::pipe_log::{FileId, LogQueue, PipeLog};
 use crate::{GlobalStats, Result};
 
@@ -275,55 +270,13 @@
 
         let (file_id, bytes) = self.pipe_log.append(LogQueue::Rewrite, log_batch, sync)?;
         if file_id.valid() {
-<<<<<<< HEAD
             let queue = LogQueue::Rewrite;
-            for item in log_batch.items.drain(..) {
+            for item in log_batch.drain() {
                 let raft = item.raft_group_id;
                 let memtable = self.memtables.get_or_insert(raft);
                 match item.content {
                     LogItemContent::Entries(entries_to_add) => {
                         let entries_index = entries_to_add.entries_index;
-=======
-            self.rewrite_to_memtable(log_batch, file_id, latest_rewrite);
-            for listener in &self.listeners {
-                listener.post_apply_memtables(LogQueue::Rewrite, file_id);
-            }
-            if latest_rewrite.is_none() {
-                BACKGROUND_REWRITE_BYTES.rewrite.inc_by(bytes as u64);
-            } else {
-                BACKGROUND_REWRITE_BYTES.append.inc_by(bytes as u64);
-            }
-        }
-        Ok(())
-    }
-
-    fn rewrite_to_memtable(
-        &self,
-        log_batch: &mut LogBatch<E, W>,
-        file_id: FileId,
-        latest_rewrite: Option<FileId>,
-    ) {
-        let queue = LogQueue::Rewrite;
-        for item in log_batch.drain() {
-            let raft = item.raft_group_id;
-            let memtable = self.memtables.get_or_insert(raft);
-            match item.content {
-                LogItemContent::Entries(entries_to_add) => {
-                    let entries_index = entries_to_add.entries_index;
-                    debug!(
-                        "{} append to {:?}.{}, Entries[{:?}:{:?})",
-                        raft,
-                        queue,
-                        file_id,
-                        entries_index.first().map(|x| x.index),
-                        entries_index.last().map(|x| x.index + 1),
-                    );
-                    memtable.wl().rewrite(entries_index, latest_rewrite);
-                }
-                LogItemContent::Kv(kv) => match kv.op_type {
-                    OpType::Put => {
-                        let key = kv.key;
->>>>>>> a657f133
                         debug!(
                             "{} append to {:?}.{}, Entries[{:?}:{:?})",
                             raft,
@@ -359,6 +312,11 @@
             for listener in &self.listeners {
                 listener.post_apply_memtables(LogQueue::Rewrite, file_id);
             }
+            if rewrite_watermark.is_none() {
+                BACKGROUND_REWRITE_BYTES.rewrite.inc_by(bytes as u64);
+            } else {
+                BACKGROUND_REWRITE_BYTES.append.inc_by(bytes as u64);
+            }
         }
         Ok(())
     }
