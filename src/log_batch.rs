// Copyright (c) 2017-present, PingCAP, Inc. Licensed under Apache-2.0.

use std::fmt::Debug;
use std::io::BufRead;
use std::{mem, u64};

use byteorder::{BigEndian, ReadBytesExt, WriteBytesExt};
use log::error;
use protobuf::parse_from_bytes;
use protobuf::Message;

use crate::codec::{self, Error as CodecError, NumberEncoder};
use crate::memtable::EntryIndex;
use crate::pipe_log::{FileId, LogQueue};
use crate::util::{crc32, lz4};
use crate::{Error, Result};

pub const LOG_BATCH_HEADER_LEN: usize = 16;
pub const LOG_BATCH_CHECKSUM_LEN: usize = 4;

const TYPE_ENTRIES: u8 = 0x01;
const TYPE_COMMAND: u8 = 0x02;
const TYPE_KV: u8 = 0x3;

const CMD_CLEAN: u8 = 0x01;
const CMD_COMPACT: u8 = 0x02;

const DEFAULT_LOG_ITEM_BATCH_CAP: usize = 64;
const MAX_LOG_BATCH_BUFFER_CAP: usize = 4 * 1024 * 1024; // 4MB

pub trait MessageExt: Send + Sync {
    type Entry: Message + Clone + PartialEq;

    fn index(e: &Self::Entry) -> u64;
}

#[repr(u8)]
#[derive(Clone, Copy, PartialEq, Eq, Debug)]
pub enum CompressionType {
    None = 0,
    Lz4 = 1,
}

impl CompressionType {
    pub fn from_u8(t: u8) -> Result<Self> {
        if t <= CompressionType::Lz4 as u8 {
            Ok(unsafe { mem::transmute(t) })
        } else {
            Err(Error::Corruption(format!(
                "Unrecognized compression type: {}",
                t
            )))
        }
    }

    pub fn to_u8(self) -> u8 {
        self as u8
    }
}

type SliceReader<'a> = &'a [u8];

// Format:
// { count | first index | [ tail offsets ] }
#[derive(Debug, PartialEq)]
pub struct EntryIndexes(pub Vec<EntryIndex>);

impl EntryIndexes {
    pub fn decode(buf: &mut SliceReader, entries_size: &mut usize) -> Result<Self> {
        let mut count = codec::decode_var_u64(buf)?;
        let mut entry_indexes = Vec::with_capacity(count as usize);
        let mut index = 0;
        if count > 0 {
            index = codec::decode_var_u64(buf)?;
        }
        while count > 0 {
            let entry_len = (codec::decode_var_u64(buf)? as usize) - *entries_size;
            let entry_index = EntryIndex {
                index,
                entry_offset: *entries_size as u64,
                entry_len,
                ..Default::default()
            };
            *entries_size += entry_len;
            entry_indexes.push(entry_index);
            index += 1;
            count -= 1;
        }
        Ok(Self(entry_indexes))
    }

    pub fn encode(&self, buf: &mut Vec<u8>) -> Result<()> {
        let count = self.0.len() as u64;
        buf.encode_var_u64(count)?;
        if count > 0 {
            buf.encode_var_u64(self.0[0].index)?;
        }
        for ei in self.0.iter() {
            buf.encode_var_u64(ei.entry_offset + ei.entry_len as u64)?;
        }
        Ok(())
    }

    fn size(&self) -> usize {
        8 /*count*/ + 8 /*first index*/ + 8 /*tail offset*/ * self.0.len()
    }
}

// Format:
// { type | (index) }
#[derive(Debug, PartialEq)]
pub enum Command {
    Clean,
    Compact { index: u64 },
}

impl Command {
    pub fn encode(&self, vec: &mut Vec<u8>) {
        match *self {
            Command::Clean => {
                vec.push(CMD_CLEAN);
            }
            Command::Compact { index } => {
                vec.push(CMD_COMPACT);
                vec.encode_var_u64(index).unwrap();
            }
        }
    }

    pub fn decode(buf: &mut SliceReader) -> Result<Command> {
        let command_type = codec::read_u8(buf)?;
        match command_type {
            CMD_CLEAN => Ok(Command::Clean),
            CMD_COMPACT => {
                let index = codec::decode_var_u64(buf)?;
                Ok(Command::Compact { index })
            }
            _ => unreachable!(),
        }
    }

    fn size(&self) -> usize {
        match &self {
            Command::Clean => 1,              /*type*/
            Command::Compact { .. } => 1 + 8, /*type + index*/
        }
    }
}

#[repr(u8)]
#[derive(Debug, PartialEq, Copy, Clone)]
pub enum OpType {
    Put = 1,
    Del = 2,
}

impl OpType {
    pub fn from_u8(t: u8) -> Result<Self> {
        if t <= OpType::Del as u8 {
            Ok(unsafe { mem::transmute(t) })
        } else {
            Err(Error::Corruption(format!("Unrecognized op type: {}", t)))
        }
    }

    pub fn to_u8(self) -> u8 {
        self as u8
    }
}

// Format:
// { op_type | key len | key | ( value len | value ) }
#[derive(Debug, PartialEq)]
pub struct KeyValue {
    pub op_type: OpType,
    pub key: Vec<u8>,
    pub value: Option<Vec<u8>>,
}

impl KeyValue {
    pub fn new(op_type: OpType, key: Vec<u8>, value: Option<Vec<u8>>) -> KeyValue {
        KeyValue {
            op_type,
            key,
            value,
        }
    }

    pub fn decode(buf: &mut SliceReader) -> Result<KeyValue> {
        let op_type = OpType::from_u8(codec::read_u8(buf)?)?;
        let k_len = codec::decode_var_u64(buf)? as usize;
        let key = &buf[..k_len];
        buf.consume(k_len);
        match op_type {
            OpType::Put => {
                let v_len = codec::decode_var_u64(buf)? as usize;
                let value = &buf[..v_len];
                buf.consume(v_len);
                Ok(KeyValue::new(
                    OpType::Put,
                    key.to_vec(),
                    Some(value.to_vec()),
                ))
            }
            OpType::Del => Ok(KeyValue::new(OpType::Del, key.to_vec(), None)),
        }
    }

    pub fn encode(&self, vec: &mut Vec<u8>) -> Result<()> {
        vec.push(self.op_type.to_u8());
        vec.encode_var_u64(self.key.len() as u64)?;
        vec.extend_from_slice(self.key.as_slice());
        match self.op_type {
            OpType::Put => {
                vec.encode_var_u64(self.value.as_ref().unwrap().len() as u64)?;
                vec.extend_from_slice(self.value.as_ref().unwrap().as_slice());
            }
            OpType::Del => {}
        }
        Ok(())
    }

    fn size(&self) -> usize {
        1 /*op*/ + 8 /*k_len*/ + self.key.len() + 8 /*v_len*/ + self.value.as_ref().map_or_else(|| 0, |v| v.len())
    }
}

// Format:
// { 8 byte region id | 1 byte type | item }
#[derive(Debug, PartialEq)]
pub struct LogItem {
    pub raft_group_id: u64,
    pub content: LogItemContent,
}

#[derive(Debug, PartialEq)]
pub enum LogItemContent {
    EntryIndexes(EntryIndexes),
    Command(Command),
    Kv(KeyValue),
}

impl LogItem {
    pub fn new_entry_indexes(raft_group_id: u64, entry_indexes: Vec<EntryIndex>) -> LogItem {
        LogItem {
            raft_group_id,
            content: LogItemContent::EntryIndexes(EntryIndexes(entry_indexes)),
        }
    }

    pub fn new_command(raft_group_id: u64, command: Command) -> LogItem {
        LogItem {
            raft_group_id,
            content: LogItemContent::Command(command),
        }
    }

    pub fn new_kv(
        raft_group_id: u64,
        op_type: OpType,
        key: Vec<u8>,
        value: Option<Vec<u8>>,
    ) -> LogItem {
        LogItem {
            raft_group_id,
            content: LogItemContent::Kv(KeyValue::new(op_type, key, value)),
        }
    }

    pub fn encode(&self, buf: &mut Vec<u8>) -> Result<()> {
        buf.encode_var_u64(self.raft_group_id)?;
        match &self.content {
            LogItemContent::EntryIndexes(entry_indexes) => {
                buf.push(TYPE_ENTRIES);
                entry_indexes.encode(buf)?;
            }
            LogItemContent::Command(command) => {
                buf.push(TYPE_COMMAND);
                command.encode(buf);
            }
            LogItemContent::Kv(kv) => {
                buf.push(TYPE_KV);
                kv.encode(buf)?;
            }
        }
        Ok(())
    }

    pub fn decode(buf: &mut SliceReader, entries_size: &mut usize) -> Result<LogItem> {
        let raft_group_id = codec::decode_var_u64(buf)?;
        let item_type = buf.read_u8()?;
        let content = match item_type {
            TYPE_ENTRIES => {
                let entry_indexes = EntryIndexes::decode(buf, entries_size)?;
                LogItemContent::EntryIndexes(entry_indexes)
            }
            TYPE_COMMAND => {
                let cmd = Command::decode(buf)?;
                LogItemContent::Command(cmd)
            }
            TYPE_KV => {
                let kv = KeyValue::decode(buf)?;
                LogItemContent::Kv(kv)
            }
            _ => return Err(Error::Codec(CodecError::KeyNotFound)),
        };
        Ok(LogItem {
            raft_group_id,
            content,
        })
    }

    fn size(&self) -> usize {
        match &self.content {
            LogItemContent::EntryIndexes(entry_indexes) => {
                8 /*r_id*/ + 1 /*type*/ + entry_indexes.size()
            }
            LogItemContent::Command(cmd) => 8 + 1 + cmd.size(),
            LogItemContent::Kv(kv) => 8 + 1 + kv.size(),
        }
    }
}

pub type LogItemDrain<'a> = std::vec::Drain<'a, LogItem>;

// Format:
// { item count | [items] | crc32 }
#[derive(Debug, PartialEq)]
pub struct LogItemBatch {
    items: Vec<LogItem>,
    item_size: usize,
}

impl LogItemBatch {
    pub fn with_capacity(cap: usize) -> Self {
        Self {
            items: Vec::with_capacity(cap),
            item_size: 0,
        }
    }

    pub fn iter(&self) -> std::slice::Iter<LogItem> {
        self.items.iter()
    }

    pub fn drain(&mut self) -> LogItemDrain {
        self.item_size = 0;
        self.items.drain(..)
    }

    pub fn set_file_location(&mut self, queue: LogQueue, file_id: FileId) {
        for item in self.items.iter_mut() {
            if let LogItemContent::EntryIndexes(entry_indexes) = &mut item.content {
                for ei in entry_indexes.0.iter_mut() {
                    ei.queue = queue;
                    ei.file_id = file_id;
                }
            }
        }
    }

    fn set_log_batch_location(&mut self, queue: LogQueue, file_id: FileId, log_batch_offset: u64) {
        for item in self.items.iter_mut() {
            if let LogItemContent::EntryIndexes(entry_indexes) = &mut item.content {
                for ei in entry_indexes.0.iter_mut() {
                    ei.queue = queue;
                    ei.file_id = file_id;
                    ei.entries_offset += log_batch_offset;
                }
            }
        }
    }

    pub fn add_entry_indexes(&mut self, region_id: u64, entry_indexes: Vec<EntryIndex>) {
        let item = LogItem::new_entry_indexes(region_id, entry_indexes);
        self.item_size += item.size();
        self.items.push(item);
    }

    pub fn add_command(&mut self, region_id: u64, cmd: Command) {
        let item = LogItem::new_command(region_id, cmd);
        self.item_size += item.size();
        self.items.push(item);
    }

    pub fn delete_message(&mut self, region_id: u64, key: Vec<u8>) {
        let item = LogItem::new_kv(region_id, OpType::Del, key, None);
        self.item_size += item.size();
        self.items.push(item);
    }

    pub fn put_message<S: Message>(&mut self, region_id: u64, key: Vec<u8>, s: &S) -> Result<()> {
        self.put(region_id, key, s.write_to_bytes()?);
        Ok(())
    }

    pub fn put(&mut self, region_id: u64, key: Vec<u8>, value: Vec<u8>) {
        let item = LogItem::new_kv(region_id, OpType::Put, key, Some(value));
        self.item_size += item.size();
        self.items.push(item);
    }

    pub fn encode(&self, buf: &mut Vec<u8>) -> Result<()> {
        let offset = buf.len();
        let count = self.items.len() as u64;
        buf.encode_var_u64(count)?;
        for item in self.items.iter() {
            item.encode(buf)?;
        }
        let checksum = crc32(&buf[offset..]);
        buf.encode_u32_le(checksum)?;
        Ok(())
    }

    pub fn decode(
        buf: &mut SliceReader,
        entries_offset: usize,
        entries_len: usize,
        compression_type: CompressionType,
    ) -> Result<LogItemBatch> {
        verify_checksum(buf)?;
        let count = codec::decode_var_u64(buf)?;
        assert!(count > 0 && !buf.is_empty());
        let mut items = LogItemBatch::with_capacity(count as usize);
        let mut entries_size = 0;
        for _ in 0..count {
            let item = LogItem::decode(buf, &mut entries_size)?;
            items.item_size += item.size();
            items.items.push(item);
        }

        for item in items.items.iter_mut() {
            if let LogItemContent::EntryIndexes(entry_indexes) = &mut item.content {
                for ei in entry_indexes.0.iter_mut() {
                    ei.compression_type = compression_type;
                    ei.entries_offset = entries_offset as u64;
                    ei.entries_len = entries_len;
                }
            }
        }
        Ok(items)
    }

    pub fn size(&self) -> usize {
        8 /*count*/ + self.item_size + LOG_BATCH_CHECKSUM_LEN
    }
}

#[derive(Copy, Clone, Debug, PartialEq)]
enum BufState {
    /// Buffer contains header and optionally entries.
    /// # Invariants
    /// LOG_BATCH_HEADER_LEN <= buf.len()
    Open,
    /// Buffer contains header, entries and footer; ready to be written. This
    /// state only briefly exists between encoding and writing, user operation
    /// will panic under this state.
    /// # Content
    /// counter: Buffer offset of header.
    /// # Invariants
    /// LOG_BATCH_HEADER_LEN <= buf.len()
    Sealed(usize),
    /// Buffer is undergoing writes. User operation will panic under this state.
    Incomplete,
}

// Format:
// header = { u56 len | u8 compression type | u64 item offset }
// entries = { [entry..] (optionally compressed) | crc32 }
// footer = { item batch }
pub struct LogBatch {
    item_batch: LogItemBatch,
    buf_state: BufState,
    buf: Vec<u8>,
}

impl Default for LogBatch {
    fn default() -> Self {
        Self::with_capacity(DEFAULT_LOG_ITEM_BATCH_CAP)
    }
}

impl LogBatch {
    pub fn with_capacity(cap: usize) -> Self {
        let mut buf = Vec::with_capacity(4096);
        buf.resize(LOG_BATCH_HEADER_LEN, 0);
        Self {
            item_batch: LogItemBatch::with_capacity(cap),
            buf_state: BufState::Open,
            buf,
        }
    }

    pub(crate) fn drain(&mut self) -> LogItemDrain {
        debug_assert!(matches!(self.buf_state, BufState::Sealed(_)));

        self.buf.shrink_to(MAX_LOG_BATCH_BUFFER_CAP);
        self.buf.truncate(LOG_BATCH_HEADER_LEN);
        self.buf_state = BufState::Open;
        self.item_batch.drain()
    }

    pub fn merge(&mut self, rhs: &mut Self) {
        debug_assert!(self.buf_state == BufState::Open && rhs.buf_state == BufState::Open);

        if !rhs.buf.is_empty() {
            self.buf_state = BufState::Incomplete;
            rhs.buf_state = BufState::Incomplete;
            let lhs_entries_len = self.buf.len() - LOG_BATCH_HEADER_LEN;
            self.buf.extend_from_slice(&rhs.buf[LOG_BATCH_HEADER_LEN..]);
            rhs.buf.shrink_to(MAX_LOG_BATCH_BUFFER_CAP);
            rhs.buf.truncate(LOG_BATCH_HEADER_LEN);
            for item in &mut rhs.item_batch.items {
                if let LogItemContent::EntryIndexes(entry_indexes) = &mut item.content {
                    for ei in entry_indexes.0.iter_mut() {
                        ei.entry_offset += lhs_entries_len as u64;
                    }
                }
            }
            self.buf_state = BufState::Open;
            rhs.buf_state = BufState::Open;
        }
        self.item_batch.items.append(&mut rhs.item_batch.items);
    }

    pub fn add_entries<M: MessageExt>(
        &mut self,
        region_id: u64,
        entries: &[M::Entry],
    ) -> Result<()> {
        debug_assert!(self.buf_state == BufState::Open);

        let mut entry_indexes = Vec::with_capacity(entries.len());
        self.buf_state = BufState::Incomplete;
        for e in entries {
            let buf_offset = self.buf.len();
            e.write_to_vec(&mut self.buf)?;
            entry_indexes.push(EntryIndex {
                index: M::index(e),
                entry_offset: (buf_offset - LOG_BATCH_HEADER_LEN) as u64,
                entry_len: self.buf.len() - buf_offset,
                ..Default::default()
            });
        }
        self.buf_state = BufState::Open;
        self.item_batch.add_entry_indexes(region_id, entry_indexes);
        Ok(())
    }

    pub(crate) fn add_raw_entries(
        &mut self,
        region_id: u64,
        mut entry_indexes: Vec<EntryIndex>,
        entries: Vec<Vec<u8>>,
    ) -> Result<()> {
        debug_assert!(entry_indexes.len() == entries.len());
        debug_assert!(self.buf_state == BufState::Open);

        self.buf_state = BufState::Incomplete;
        for (ei, e) in entry_indexes.iter_mut().zip(entries.iter()) {
            let buf_offset = self.buf.len();
            self.buf.extend(e);
            ei.entry_offset = (buf_offset - LOG_BATCH_HEADER_LEN) as u64;
            ei.entry_len = self.buf.len() - buf_offset;
        }
        self.buf_state = BufState::Open;
        self.item_batch.add_entry_indexes(region_id, entry_indexes);
        Ok(())
    }

    pub fn add_command(&mut self, region_id: u64, cmd: Command) {
        self.item_batch.add_command(region_id, cmd);
    }

    pub fn delete_message(&mut self, region_id: u64, key: Vec<u8>) {
        self.item_batch.delete_message(region_id, key);
    }

    pub fn put_message<S: Message>(&mut self, region_id: u64, key: Vec<u8>, s: &S) -> Result<()> {
        self.item_batch.put_message(region_id, key, s)
    }

    pub fn put(&mut self, region_id: u64, key: Vec<u8>, value: Vec<u8>) {
        self.item_batch.put(region_id, key, value)
    }

    pub fn is_empty(&self) -> bool {
        self.item_batch.items.is_empty()
    }

    /// Called after user finishes populating this log batch. Encode and
    /// optionally compress log entries. Returns the encoded size.
    pub(crate) fn finish_populate(&mut self, compression_threshold: usize) -> Result<usize> {
        debug_assert!(self.buf_state == BufState::Open);
        if self.is_empty() {
            self.buf_state = BufState::Sealed(self.buf.len());
            return Ok(0);
        }
        self.buf_state = BufState::Incomplete;

        // entries
        let (header_offset, compression_type) = if compression_threshold > 0
            && self.buf.len() > LOG_BATCH_HEADER_LEN + compression_threshold
        {
            let buf_len = self.buf.len();
            lz4::append_encode_block(&mut self.buf, LOG_BATCH_HEADER_LEN);
            (buf_len - LOG_BATCH_HEADER_LEN, CompressionType::Lz4)
        } else {
            (0, CompressionType::None)
        };

        // checksum
        if self.buf.len() > header_offset + LOG_BATCH_HEADER_LEN {
            let checksum = crc32(&self.buf[header_offset + LOG_BATCH_HEADER_LEN..]);
            self.buf.encode_u32_le(checksum)?;
        }
        let footer_roffset = self.buf.len() - header_offset;

        // footer
        self.item_batch.encode(&mut self.buf)?;

        // header
        let len =
            (((self.buf.len() - header_offset) as u64) << 8) | u64::from(compression_type.to_u8());
        (&mut self.buf[header_offset..header_offset + 8]).write_u64::<BigEndian>(len)?;
        (&mut self.buf[header_offset + 8..header_offset + 16])
            .write_u64::<BigEndian>(footer_roffset as u64)?;

        self.buf_state = BufState::Sealed(header_offset);

        // update entry indexes.
        for item in self.item_batch.items.iter_mut() {
            if let LogItemContent::EntryIndexes(entry_indexes) = &mut item.content {
                for ei in entry_indexes.0.iter_mut() {
                    ei.compression_type = compression_type;
                    ei.entries_offset = LOG_BATCH_HEADER_LEN as u64; // need to add batch offset of the file after written.
                    ei.entries_len = footer_roffset - LOG_BATCH_HEADER_LEN;
                }
            }
        }
        Ok(self.buf.len() - header_offset)
    }

    pub(crate) fn encoded_bytes(&self) -> &[u8] {
        match self.buf_state {
            BufState::Sealed(header_offset) => &self.buf[header_offset..],
            _ => unreachable!(),
        }
    }

    /// Called after finishing writing encoded data to WAL. Update file
    /// locations to entry indexes.
    pub(crate) fn finish_write(&mut self, queue: LogQueue, file_id: FileId, offset: u64) {
        self.item_batch
            .set_log_batch_location(queue, file_id, offset);
    }

    /// Returns approximate encoded size of this log batch.
    pub fn approximate_size(&self) -> usize {
        if self.is_empty() {
            0
        } else {
            match self.buf_state {
                BufState::Open => self.buf.len() + LOG_BATCH_CHECKSUM_LEN + self.item_batch.size(),
                BufState::Sealed(header_offset) => self.buf.len() - header_offset,
                s => {
                    error!("querying incomplete log batch with state {:?}", s);
                    0
                }
            }
        }
    }

    pub(crate) fn decode_header(buf: &mut SliceReader) -> Result<(usize, CompressionType, usize)> {
        assert!(buf.len() >= LOG_BATCH_HEADER_LEN);

        let len = codec::decode_u64(buf)? as usize;
        let offset = codec::decode_u64(buf)? as usize;
        let compression_type = CompressionType::from_u8(len as u8)?;
        if offset > len {
            return Err(Error::Corruption(
                "Log item offset exceeds log batch length".to_owned(),
            ));
        } else if offset < LOG_BATCH_HEADER_LEN {
            return Err(Error::Corruption(
                "Log item offset is smaller than log batch header length".to_owned(),
            ));
        }
        Ok((offset, compression_type, len >> 8))
    }

    pub(crate) fn parse_entry<M: MessageExt>(buf: &[u8], idx: &EntryIndex) -> Result<M::Entry> {
        let len = idx.entries_len;
        if len > 0 {
            // protobuf message can be serialized to empty string.
            verify_checksum(&buf[0..len])?;
        }
        match idx.compression_type {
            CompressionType::None => Ok(parse_from_bytes(
                &buf[idx.entry_offset as usize..idx.entry_offset as usize + idx.entry_len],
            )?),
            CompressionType::Lz4 => {
                let decompressed = lz4::decode_block(&buf[..len - LOG_BATCH_CHECKSUM_LEN]);
                Ok(parse_from_bytes(
                    &decompressed
                        [idx.entry_offset as usize..idx.entry_offset as usize + idx.entry_len],
                )?)
            }
        }
    }

    pub(crate) fn parse_entry_bytes(buf: &[u8], idx: &EntryIndex) -> Result<Vec<u8>> {
        let len = idx.entries_len;
        if len > 0 {
            verify_checksum(&buf[0..len])?;
        }
        match idx.compression_type {
            CompressionType::None => Ok(buf
                [idx.entry_offset as usize..idx.entry_offset as usize + idx.entry_len]
                .to_owned()),
            CompressionType::Lz4 => {
                let decompressed = lz4::decode_block(&buf[..len - LOG_BATCH_CHECKSUM_LEN]);
                Ok(decompressed
                    [idx.entry_offset as usize..idx.entry_offset as usize + idx.entry_len]
                    .to_owned())
            }
        }
    }
}

fn verify_checksum(buf: &[u8]) -> Result<()> {
    if buf.len() <= LOG_BATCH_CHECKSUM_LEN {
        return Err(Error::TooShort);
    }
    let expected = codec::decode_u32_le(&mut &buf[buf.len() - LOG_BATCH_CHECKSUM_LEN..])?;
    let actual = crc32(&buf[..buf.len() - LOG_BATCH_CHECKSUM_LEN]);
    if actual != expected {
        return Err(Error::IncorrectChecksum(expected, actual));
    }
    Ok(())
}

#[cfg(test)]
mod tests {
    use super::*;

    use crate::test_util::{generate_entries, generate_entry_indexes};
    use raft::eraftpb::Entry;
    use rand::{thread_rng, Rng};

    fn decode_entries_from_bytes<M: MessageExt>(
        buf: &[u8],
        entry_indexes: &[EntryIndex],
        _encoded: bool,
    ) -> Vec<M::Entry> {
        let mut entries = Vec::with_capacity(entry_indexes.len());
        for ei in entry_indexes {
            entries.push(LogBatch::parse_entry::<M>(buf, ei).unwrap());
        }
        entries
    }

    #[test]
    fn test_command_enc_dec() {
        let cmd = Command::Clean;
        let mut encoded = vec![];
        cmd.encode(&mut encoded);
        let mut bytes_slice = encoded.as_slice();
        let decoded_cmd = Command::decode(&mut bytes_slice).unwrap();
        assert_eq!(bytes_slice.len(), 0);
        assert_eq!(cmd, decoded_cmd);
    }

    #[test]
    fn test_kv_enc_dec() {
        let kv = KeyValue::new(OpType::Put, b"key".to_vec(), Some(b"value".to_vec()));
        let mut encoded = vec![];
        kv.encode(&mut encoded).unwrap();
        let mut bytes_slice = encoded.as_slice();
        let decoded_kv = KeyValue::decode(&mut bytes_slice).unwrap();
        assert_eq!(bytes_slice.len(), 0);
        assert_eq!(kv, decoded_kv);
    }

    #[test]
    fn test_log_item_enc_dec() {
        let region_id = 8;
        let entries_len = 10;
        let entry_indexes =
            generate_entry_indexes(1, 1 + entries_len, LogQueue::Append, FileId::from(0));
        let items = vec![
            LogItem::new_entry_indexes(region_id, entry_indexes),
            LogItem::new_command(region_id, Command::Clean),
            LogItem::new_kv(
                region_id,
                OpType::Put,
                b"key".to_vec(),
                Some(b"value".to_vec()),
            ),
        ];

        for item in items.into_iter() {
            let mut encoded_item = vec![];
            item.encode(&mut encoded_item).unwrap();

            let mut s = encoded_item.as_slice();
            let decoded_item = LogItem::decode(&mut s, &mut 0).unwrap();

            assert_eq!(s.len(), 0);
            assert_eq!(item, decoded_item);
        }
    }

    #[test]
    fn test_log_item_batch_enc_dec() {
        let region_id = 8;
        let entries_size = 0;
        let mut entry_indexes = vec![];
        entry_indexes.append(&mut generate_entry_indexes(
            1,
            1 + entries_size as u64,
            LogQueue::Append,
            FileId::from(0),
        ));
        entry_indexes.append(&mut generate_entry_indexes(
            100,
            100 + entries_size as u64,
            LogQueue::Append,
            FileId::from(0),
        ));

        let mut batch = LogItemBatch::with_capacity(3);
        batch.add_entry_indexes(region_id + 100, entry_indexes);
        batch.add_command(region_id, Command::Clean);
        batch.put(region_id, b"key".to_vec(), b"value".to_vec());
        batch.delete_message(region_id, b"key2".to_vec());

        let mut encoded_batch = vec![];
        batch.encode(&mut encoded_batch).unwrap();
        let decoded_batch =
            LogItemBatch::decode(&mut encoded_batch.as_slice(), 0, 0, CompressionType::None)
                .unwrap();
        assert_eq!(batch, decoded_batch);
    }

    #[test]
    fn test_log_batch_enc_dec() {
        let region_id = 8;
        let mut batch = LogBatch::default();
        batch
            .add_entries::<Entry>(region_id, &generate_entries(1, 10, Some(vec![b'x'; 1024])))
            .unwrap();
        batch.add_command(region_id, Command::Clean);
        batch.put(region_id, b"key".to_vec(), b"value".to_vec());
        batch.delete_message(region_id, b"key2".to_vec());
        batch
            .add_entries::<Entry>(region_id, &generate_entries(1, 10, Some(vec![b'x'; 1024])))
            .unwrap();

        let len = batch.finish_populate(0).unwrap();
        let encoded = batch.encoded_bytes();
        assert_eq!(len, encoded.len());

        // decode item batch
        let (offset, compression_type, len) = LogBatch::decode_header(&mut &*encoded).unwrap();
        assert_eq!(encoded.len(), len);
        let decoded_item_batch = LogItemBatch::decode(
            &mut &encoded[offset..],
            LOG_BATCH_HEADER_LEN,
            offset - LOG_BATCH_HEADER_LEN,
            compression_type,
        )
        .unwrap();

        // decode and assert entries
        let entries = &encoded[LOG_BATCH_HEADER_LEN..offset as usize];
        for item in decoded_item_batch.items.iter() {
<<<<<<< HEAD
            if let LogItemContent::EntriesIndex(entries_index) = &item.content {
                let origin_entries = generate_entries(1, 10, Some(vec![b'x'; 1024]));
                let decoded_entries =
                    decode_entries_from_bytes::<Entry>(entries, &entries_index.0, false);
=======
            if let LogItemContent::EntryIndexes(entry_indexes) = &item.content {
                let origin_entries = generate_entries(1, 10, Some(vec![b'x'; 1024].into()));
                let decoded_entries =
                    decode_entries_from_bytes::<Entry>(&mut entries, &entry_indexes.0, false);
>>>>>>> 6c879a9f
                assert_eq!(origin_entries, decoded_entries);
            }
        }
    }

    #[test]
    fn test_log_batch_merge() {
        let region_id = 8;
        let mut entries = Vec::new();
        let mut kvs = Vec::new();

        let mut batch1 = LogBatch::default();
        entries.push(generate_entries(1, 10, Some(vec![b'x'; 1024].into())));
        batch1
            .add_entries::<Entry>(region_id, &entries.last().unwrap())
            .unwrap();
        for i in 0..=2 {
            let (k, v) = (
                format!("k{}", i).into_bytes(),
                format!("v{}", i).into_bytes(),
            );
            batch1.put(region_id, k.clone(), v.clone());
            kvs.push((k, v));
        }

        let mut batch2 = LogBatch::default();
        entries.push(generate_entries(11, 20, Some(vec![b'x'; 1024].into())));
        batch2
            .add_entries::<Entry>(region_id, &entries.last().unwrap())
            .unwrap();
        for i in 3..=5 {
            let (k, v) = (
                format!("k{}", i).into_bytes(),
                format!("v{}", i).into_bytes(),
            );
            batch2.put(region_id, k.clone(), v.clone());
            kvs.push((k, v));
        }

        batch1.merge(&mut batch2);
        assert!(batch2.is_empty());

        let len = batch1.finish_populate(0).unwrap();
        let encoded = batch1.encoded_bytes();
        assert_eq!(len, encoded.len());

        // decode item batch
        let (offset, compression_type, len) = LogBatch::decode_header(&mut &encoded[..]).unwrap();
        assert_eq!(encoded.len(), len);
        let decoded_item_batch = LogItemBatch::decode(
            &mut &encoded[offset..],
            LOG_BATCH_HEADER_LEN,
            offset - LOG_BATCH_HEADER_LEN,
            compression_type,
        )
        .unwrap();

        // decode and assert entries
        let mut entry_bytes = &encoded[LOG_BATCH_HEADER_LEN..offset as usize];
        for item in decoded_item_batch.items.iter() {
            match &item.content {
                LogItemContent::EntryIndexes(entry_indexes) => {
                    let decoded_entries = decode_entries_from_bytes::<Entry>(
                        &mut entry_bytes,
                        &entry_indexes.0,
                        false,
                    );
                    assert_eq!(entries.remove(0), decoded_entries);
                }
                LogItemContent::Kv(kv) => {
                    let (k, v) = kvs.remove(0);
                    assert_eq!(OpType::Put, kv.op_type);
                    assert_eq!(k, kv.key);
                    assert_eq!(&v, kv.value.as_ref().unwrap());
                }
                _ => unreachable!(),
            }
        }
    }

    #[bench]
    fn bench_log_batch_add_entry_and_encode(b: &mut test::Bencher) {
        fn details(log_batch: &mut LogBatch, entries: &[Entry], regions: usize) {
            for _ in 0..regions {
                log_batch
                    .add_entries::<Entry>(thread_rng().gen(), entries)
                    .unwrap();
            }
            log_batch.finish_populate(0).unwrap();
            let _ = log_batch.drain();
            log_batch.finish_write(LogQueue::Append, FileId::default(), 0);
        }
        let data: Vec<u8> = (0..128).map(|_| thread_rng().gen()).collect();
        let entries = generate_entries(1, 10, Some(data));
        let mut log_batch = LogBatch::default();
        // warm up
        details(&mut log_batch, &entries, 100);
        b.iter(move || {
            details(&mut log_batch, &entries, 100);
        });
    }
}<|MERGE_RESOLUTION|>--- conflicted
+++ resolved
@@ -875,17 +875,10 @@
         // decode and assert entries
         let entries = &encoded[LOG_BATCH_HEADER_LEN..offset as usize];
         for item in decoded_item_batch.items.iter() {
-<<<<<<< HEAD
-            if let LogItemContent::EntriesIndex(entries_index) = &item.content {
+            if let LogItemContent::EntryIndexes(entries_index) = &item.content {
                 let origin_entries = generate_entries(1, 10, Some(vec![b'x'; 1024]));
                 let decoded_entries =
                     decode_entries_from_bytes::<Entry>(entries, &entries_index.0, false);
-=======
-            if let LogItemContent::EntryIndexes(entry_indexes) = &item.content {
-                let origin_entries = generate_entries(1, 10, Some(vec![b'x'; 1024].into()));
-                let decoded_entries =
-                    decode_entries_from_bytes::<Entry>(&mut entries, &entry_indexes.0, false);
->>>>>>> 6c879a9f
                 assert_eq!(origin_entries, decoded_entries);
             }
         }
@@ -898,7 +891,7 @@
         let mut kvs = Vec::new();
 
         let mut batch1 = LogBatch::default();
-        entries.push(generate_entries(1, 10, Some(vec![b'x'; 1024].into())));
+        entries.push(generate_entries(1, 10, Some(vec![b'x'; 1024])));
         batch1
             .add_entries::<Entry>(region_id, &entries.last().unwrap())
             .unwrap();
@@ -912,7 +905,7 @@
         }
 
         let mut batch2 = LogBatch::default();
-        entries.push(generate_entries(11, 20, Some(vec![b'x'; 1024].into())));
+        entries.push(generate_entries(11, 20, Some(vec![b'x'; 1024])));
         batch2
             .add_entries::<Entry>(region_id, &entries.last().unwrap())
             .unwrap();
@@ -933,7 +926,7 @@
         assert_eq!(len, encoded.len());
 
         // decode item batch
-        let (offset, compression_type, len) = LogBatch::decode_header(&mut &encoded[..]).unwrap();
+        let (offset, compression_type, len) = LogBatch::decode_header(&mut &*encoded).unwrap();
         assert_eq!(encoded.len(), len);
         let decoded_item_batch = LogItemBatch::decode(
             &mut &encoded[offset..],
