--- conflicted
+++ resolved
@@ -275,7 +275,7 @@
     }
 
     fn compute_size(&self) -> usize {
-        1 /*op*/ + 8 /*k_len*/ + self.key.len() + 8 /*v_len*/ + self.value.as_ref().map_or_else(|| 0, |v| v.len())
+        1 /*op*/ + 8 /*k_len*/ + self.key.len() + 8 /*v_len*/ + self.state.as_ref().map_or_else(|| 0, |v| v.compute_size() as usize)
     }
 }
 
@@ -319,22 +319,15 @@
         }
     }
 
-<<<<<<< HEAD
-    pub fn encode_to(&mut self, vec: &mut Vec<u8>, entries_size: &mut usize) -> Result<()> {
-=======
     fn compute_size(&self) -> usize {
         match &self.content {
             LogItemContent::Entries(entries) => 8 /*r_id*/ + 1 /*type*/ + entries.compute_size(),
             LogItemContent::Command(cmd) => 8 + 1 + cmd.compute_size(),
-            LogItemContent::Kv(kv) => 8 + 1 + kv.compute_size(),
-        }
-    }
-
-    pub fn encode_to<W>(&mut self, vec: &mut Vec<u8>, entries_size: &mut usize) -> Result<()>
-    where
-        W: EntryExt<E>,
-    {
->>>>>>> 4906f400
+            LogItemContent::State(state) => 8 + 1 + state.compute_size(),
+        }
+    }
+
+    pub fn encode_to(&mut self, vec: &mut Vec<u8>, entries_size: &mut usize) -> Result<()> {
         // layout = { 8 byte id | 1 byte type | item layout }
         vec.encode_var_u64(self.raft_group_id)?;
         match &mut self.content {
@@ -393,21 +386,10 @@
 }
 
 #[derive(Debug, PartialEq)]
-<<<<<<< HEAD
 pub struct LogBatch<M: MessageExt> {
     pub items: Vec<LogItem<M>>,
-    entries_size: usize,
+    items_size: usize,
     _phantom: PhantomData<M>,
-=======
-pub struct LogBatch<E, W>
-where
-    E: Message,
-    W: EntryExt<E>,
-{
-    pub items: Vec<LogItem<E>>,
-    items_size: usize,
-    _phantom: PhantomData<W>,
->>>>>>> 4906f400
 }
 
 impl<M: MessageExt> Default for LogBatch<M> {
@@ -429,16 +411,12 @@
         }
     }
 
-<<<<<<< HEAD
-    pub fn add_entries(&mut self, region_id: u64, entries: Vec<M::Entry>) {
-=======
     pub fn merge(&mut self, rhs: Self) {
         self.items_size += rhs.items_size;
         self.items.extend(rhs.items);
     }
 
-    pub fn add_entries(&mut self, region_id: u64, entries: Vec<E>) {
->>>>>>> 4906f400
+    pub fn add_entries(&mut self, region_id: u64, entries: Vec<M::Entry>) {
         let item = LogItem::from_entries(region_id, entries);
         self.items_size += item.compute_size();
         self.items.push(item);
@@ -450,25 +428,15 @@
         self.items.push(item);
     }
 
-<<<<<<< HEAD
     pub fn delete_state(&mut self, region_id: u64, key: Vec<u8>) {
         let item = LogItem::from_state(region_id, OpType::Del, key, None);
+        self.items_size += item.compute_size();
         self.items.push(item);
     }
 
     pub fn put_state(&mut self, region_id: u64, key: Vec<u8>, s: M::State) -> Result<()> {
         let item = LogItem::from_state(region_id, OpType::Put, key, Some(s));
-=======
-    pub fn delete(&mut self, region_id: u64, key: Vec<u8>) {
-        let item = LogItem::from_kv(region_id, OpType::Del, key, None);
         self.items_size += item.compute_size();
-        self.items.push(item);
-    }
-
-    pub fn put(&mut self, region_id: u64, key: Vec<u8>, value: Vec<u8>) {
-        let item = LogItem::from_kv(region_id, OpType::Put, key, Some(value));
-        self.items_size += item.compute_size();
->>>>>>> 4906f400
         self.items.push(item);
         Ok(())
     }
@@ -545,11 +513,7 @@
         vec.encode_u64(0).unwrap();
         vec.encode_var_u64(self.items.len() as u64).unwrap();
         for item in self.items.iter_mut() {
-<<<<<<< HEAD
-            item.encode_to(&mut vec, &mut self.entries_size).unwrap();
-=======
-            item.encode_to::<W>(&mut vec, &mut entries_size).unwrap();
->>>>>>> 4906f400
+            item.encode_to(&mut vec, &mut entries_size).unwrap();
         }
 
         let compression_type = if compression_threshold > 0 && vec.len() > compression_threshold {
