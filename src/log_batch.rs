--- conflicted
+++ resolved
@@ -424,11 +424,6 @@
 
 #[derive(Copy, Clone, Debug, PartialEq)]
 enum BufState {
-<<<<<<< HEAD
-    Uninitialized,
-    EntriesFilled,
-    Sealed(usize), // Contains offset of item batch
-=======
     /// Buffer contains header and optionally entries.
     /// # Invariants
     /// LOG_BATCH_HEADER_LEN <= buf.len()
@@ -442,7 +437,6 @@
     /// LOG_BATCH_HEADER_LEN <= buf.len()
     Sealed(usize),
     /// Buffer is undergoing writes. User operation will panic under this state.
->>>>>>> c2abe9f4
     Incomplete,
 }
 
@@ -506,25 +500,6 @@
         self.item_batch.set_position(queue, file_id, offset);
     }
 
-<<<<<<< HEAD
-    fn prepare_buffer_for_write(&mut self) -> Result<()> {
-        if self.buf_state == BufState::Uninitialized {
-            self.buf_state = BufState::Incomplete;
-            self.buf.encode_u64(0)?;
-            self.buf.encode_u64(0)?;
-        } else if self.buf_state != BufState::EntriesFilled {
-            return Err(Error::Corruption(format!(
-                "Unexpected log batch buffer state: {:?}",
-                self.buf_state
-            )));
-        } else {
-            self.buf_state = BufState::Incomplete;
-        }
-        Ok(())
-    }
-
-=======
->>>>>>> c2abe9f4
     pub fn add_entries<M: MessageExt>(
         &mut self,
         region_id: u64,
