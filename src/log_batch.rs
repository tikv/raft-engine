use std::borrow::{Borrow, Cow};
<<<<<<< HEAD
=======
use std::cell::RefCell;
>>>>>>> 48be2d78
use std::io::BufRead;
use std::marker::PhantomData;
use std::{mem, u64};

use byteorder::{BigEndian, ReadBytesExt, WriteBytesExt};
use crc32fast::Hasher;
use protobuf::Message;

use crate::cache_evict::CacheTracker;
use crate::codec::{self, Error as CodecError, NumberEncoder};
use crate::memtable::{EntryIndex, FileIndex};
use crate::{Error, Result};

pub const BATCH_MIN_SIZE: usize = HEADER_LEN + CHECKSUM_LEN;
pub const HEADER_LEN: usize = 8;
pub const CHECKSUM_LEN: usize = 4;

const TYPE_ENTRIES: u8 = 0x01;
const TYPE_COMMAND: u8 = 0x02;
const TYPE_KV: u8 = 0x3;

const CMD_CLEAN: u8 = 0x01;
const CMD_COMPACT: u8 = 0x02;

const COMPRESSION_SIZE: usize = 4096;

#[inline]
fn crc32(data: &[u8]) -> u32 {
    let mut hasher = Hasher::new();
    hasher.update(data);
    hasher.finalize()
}

mod lz4 {
    use std::{i32, ptr};

    pub fn encode_block(src: &[u8], head_reserve: usize, tail_alloc: usize) -> Vec<u8> {
        unsafe {
            let bound = lz4_sys::LZ4_compressBound(src.len() as i32);
            assert!(bound > 0 && src.len() <= i32::MAX as usize);

            // Layout: { header | decoded_len | content | checksum }.
            let capacity = head_reserve + 4 + bound as usize + tail_alloc;
            let mut output: Vec<u8> = Vec::with_capacity(capacity);

            let le_len = src.len().to_le_bytes();
            ptr::copy_nonoverlapping(le_len.as_ptr(), output.as_mut_ptr().add(head_reserve), 4);

            let size = lz4_sys::LZ4_compress_default(
                src.as_ptr() as _,
                output.as_mut_ptr().add(head_reserve + 4) as _,
                src.len() as i32,
                bound,
            );
            assert!(size > 0);
            output.set_len(head_reserve + 4 + size as usize);
            output
        }
    }

    pub fn decode_block(src: &[u8]) -> Vec<u8> {
        assert!(src.len() > 4, "data is too short: {} <= 4", src.len());
        unsafe {
            let len = u32::from_le(ptr::read_unaligned(src.as_ptr() as *const u32));
            let mut dst = Vec::with_capacity(len as usize);
            let l = lz4_sys::LZ4_decompress_safe(
                src.as_ptr().add(4) as _,
                dst.as_mut_ptr() as _,
                src.len() as i32 - 4,
                dst.capacity() as i32,
            );
            if l == len as i32 {
                dst.set_len(l as usize);
                return dst;
            }
            if l < 0 {
                panic!("decompress failed: {}", l);
            } else {
                panic!("length of decompress result not match {} != {}", len, l);
            }
        }
    }

    #[cfg(test)]
    mod tests {
        #[test]
        fn test_basic() {
            let data: Vec<&'static [u8]> = vec![b"", b"123", b"12345678910"];
            for d in data {
                let compressed = super::encode_block(d, 0, 0);
                assert!(compressed.len() > 4);
                let res = super::decode_block(&compressed);
                assert_eq!(res, d);
            }
        }
    }
}

#[repr(u8)]
#[derive(Clone, Copy, PartialEq, Eq, Debug)]
pub enum CompressionType {
    None = 0,
    Lz4 = 1,
}

impl CompressionType {
    pub fn from_byte(t: u8) -> CompressionType {
        unsafe { mem::transmute(t) }
    }

    pub fn to_byte(&self) -> u8 {
        *self as u8
    }
}

type SliceReader<'a> = &'a [u8];

pub trait EntryExt<M: Message>: Send + Sync {
    fn index(m: &M) -> u64;
}

#[derive(Debug)]
pub struct Entries<E>
where
    E: Message,
{
    pub entries: Vec<E>,
    // EntryIndex may be update after write to file.
<<<<<<< HEAD
    pub entries_index: Vec<EntryIndex>,

    pub encoded_size: usize,
=======
    pub entries_index: RefCell<Vec<EntryIndex>>,
>>>>>>> 48be2d78
}

impl<E: Message + PartialEq> PartialEq for Entries<E> {
    fn eq(&self, other: &Entries<E>) -> bool {
        self.entries == other.entries && self.entries_index == other.entries_index
    }
}

impl<E: Message> Entries<E> {
    pub fn new(entries: Vec<E>, entries_index: Option<Vec<EntryIndex>>) -> Entries<E> {
<<<<<<< HEAD
        let len = entries.len();
        let (encoded_size, entries_index) = match entries_index {
            Some(index) => (index.iter().fold(0, |acc, x| acc + x.len as usize), index),
            None => (0, vec![EntryIndex::default(); len]),
        };
        Entries {
            entries,
            entries_index,
            encoded_size,
=======
        let entries_index = RefCell::new(
            entries_index.unwrap_or_else(|| vec![EntryIndex::default(); entries.len()]),
        );
        Entries {
            entries,
            entries_index,
>>>>>>> 48be2d78
        }
    }

    pub fn from_bytes<W: EntryExt<E>>(
        buf: &mut SliceReader<'_>,
        file_num: u64,
        base_offset: u64,  // Offset of the batch from its log file.
        batch_offset: u64, // Offset of the item from in its batch.
        entries_size: &mut usize,
    ) -> Result<Entries<E>> {
        let content_len = buf.len() as u64;
        let mut count = codec::decode_var_u64(buf)? as usize;
        let mut entries = Vec::with_capacity(count);
        let mut entries_index = Vec::with_capacity(count);
        while count > 0 {
            let len = codec::decode_var_u64(buf)? as usize;
            let mut e = E::new();
            e.merge_from_bytes(&buf[..len])?;

            let mut entry_index = EntryIndex::default();
            entry_index.index = W::index(&e);
            entry_index.file_position.file_num = file_num;
            entry_index.file_position.base_offset = base_offset;
            entry_index.offset = batch_offset + content_len - buf.len() as u64;
            entry_index.len = len as u64;
            *entries_size += entry_index.len as usize;

            buf.consume(len);
            entries.push(e);
            entries_index.push(entry_index);

            count -= 1;
        }
        Ok(Entries::new(entries, Some(entries_index)))
    }

<<<<<<< HEAD
    pub fn encode_to<W: EntryExt<E>>(&mut self, vec: &mut Vec<u8>) -> Result<()> {
=======
    pub fn encode_to<W>(&self, vec: &mut Vec<u8>, entries_size: &mut usize) -> Result<()>
    where
        W: EntryExt<E>,
    {
>>>>>>> 48be2d78
        if self.entries.is_empty() {
            return Ok(());
        }

        // layout = { entries count | multiple entries }
        // entries layout = { entry layout | ... | entry layout }
        // entry layout = { len | entry content }
        vec.encode_var_u64(self.entries.len() as u64)?;
        for (i, e) in self.entries.iter().enumerate() {
            let content = e.write_to_bytes()?;
            vec.encode_var_u64(content.len() as u64)?;

            // file_num = 0 means entry index is not initialized.
            if self.entries_index[i].file_position.file_num == 0 {
                self.entries_index[i].index = W::index(&e);
                // This offset doesn't count the header.
<<<<<<< HEAD
                self.entries_index[i].offset = vec.len() as u64;
                self.entries_index[i].len = content.len() as u64;
                self.encoded_size += content.len();
=======
                entries_index[i].offset = vec.len() as u64;
                entries_index[i].len = content.len() as u64;
                *entries_size += entries_index[i].len as usize;
>>>>>>> 48be2d78
            }

            vec.extend_from_slice(&content);
        }
        Ok(())
    }

    pub fn update_position(
<<<<<<< HEAD
        &mut self,
        file_position: FileIndex,
        chunk_size: &Option<Arc<AtomicUsize>>,
    ) {
        for idx in self.entries_index.iter_mut() {
            debug_assert!(idx.file_position.file_num == 0 && idx.file_position.base_offset == 0);
            idx.file_position = file_position;
            if let Some(ref chunk_size) = chunk_size {
                idx.cache_tracker = Some(CacheTracker {
                    chunk_size: chunk_size.clone(),
                    sub_on_drop: idx.len as usize,
                });
            }
        }
    }

    pub fn attach_cache_tracker(&mut self, chunk_size: Arc<AtomicUsize>) {
        for idx in self.entries_index.iter_mut() {
            idx.cache_tracker = Some(CacheTracker {
                chunk_size: chunk_size.clone(),
                sub_on_drop: idx.len as usize,
            });
=======
        &self,
        queue: LogQueue,
        file_num: u64,
        base: u64,
        tracker: &Option<CacheTracker>,
    ) {
        for idx in self.entries_index.borrow_mut().iter_mut() {
            debug_assert!(idx.file_num == 0 && idx.base_offset == 0);
            debug_assert!(idx.cache_tracker.is_none());
            idx.queue = queue;
            idx.file_num = file_num;
            idx.base_offset = base;
            if let Some(ref tkr) = tracker {
                let mut tkr = tkr.clone();
                tkr.global_stats.add_mem_change(idx.len as usize);
                tkr.sub_on_drop = idx.len as usize;
                idx.cache_tracker = Some(tkr);
            }
        }
    }

    pub fn attach_cache_tracker(&self, tracker: CacheTracker) {
        for idx in self.entries_index.borrow_mut().iter_mut() {
            let mut tkr = tracker.clone();
            tkr.global_stats.add_mem_change(idx.len as usize);
            tkr.sub_on_drop = idx.len as usize;
            idx.cache_tracker = Some(tkr);
>>>>>>> 48be2d78
        }
    }

    fn update_compression_type(&mut self, compression_type: CompressionType, batch_len: u64) {
        for idx in self.entries_index.iter_mut() {
            idx.compression_type = compression_type;
            idx.batch_len = batch_len;
        }
    }
}

#[derive(Debug, PartialEq)]
pub enum Command {
    Clean,
    Compact { index: u64 },
}

impl Command {
    pub fn encode_to(&self, vec: &mut Vec<u8>) {
        match *self {
            Command::Clean => {
                vec.push(CMD_CLEAN);
            }
            Command::Compact { index } => {
                vec.push(CMD_COMPACT);
                vec.encode_var_u64(index).unwrap();
            }
        }
    }

    pub fn from_bytes(buf: &mut SliceReader<'_>) -> Result<Command> {
        let command_type = codec::read_u8(buf)?;
        match command_type {
            CMD_CLEAN => Ok(Command::Clean),
            CMD_COMPACT => {
                let index = codec::decode_var_u64(buf)?;
                Ok(Command::Compact { index })
            }
            _ => unreachable!(),
        }
    }
}

#[derive(Debug, PartialEq, Copy, Clone)]
pub enum OpType {
    Put = 0x01,
    Del = 0x02,
}

impl OpType {
    pub fn encode_to(self, vec: &mut Vec<u8>) {
        vec.push(self as u8);
    }

    pub fn from_bytes(buf: &mut SliceReader<'_>) -> Result<OpType> {
        let op_type = buf.read_u8()?;
        unsafe { Ok(mem::transmute(op_type)) }
    }
}

#[derive(Debug, PartialEq)]
pub struct KeyValue {
    pub op_type: OpType,
    pub key: Vec<u8>,
    pub value: Option<Vec<u8>>,
}

impl KeyValue {
    pub fn new(op_type: OpType, key: Vec<u8>, value: Option<Vec<u8>>) -> KeyValue {
        KeyValue {
            op_type,
            key,
            value,
        }
    }

    pub fn from_bytes(buf: &mut SliceReader<'_>) -> Result<KeyValue> {
        let op_type = OpType::from_bytes(buf)?;
        let k_len = codec::decode_var_u64(buf)? as usize;
        let key = &buf[..k_len];
        buf.consume(k_len);
        match op_type {
            OpType::Put => {
                let v_len = codec::decode_var_u64(buf)? as usize;
                let value = &buf[..v_len];
                buf.consume(v_len);
                Ok(KeyValue::new(
                    OpType::Put,
                    key.to_vec(),
                    Some(value.to_vec()),
                ))
            }
            OpType::Del => Ok(KeyValue::new(OpType::Del, key.to_vec(), None)),
        }
    }

    pub fn encode_to(&self, vec: &mut Vec<u8>) -> Result<()> {
        // layout = { op_type | k_len | key | v_len | value }
        self.op_type.encode_to(vec);
        vec.encode_var_u64(self.key.len() as u64)?;
        vec.extend_from_slice(self.key.as_slice());
        match self.op_type {
            OpType::Put => {
                vec.encode_var_u64(self.value.as_ref().unwrap().len() as u64)?;
                vec.extend_from_slice(self.value.as_ref().unwrap().as_slice());
            }
            OpType::Del => {}
        }
        Ok(())
    }
}

#[derive(Debug, PartialEq)]
pub struct LogItem<E>
where
    E: Message,
{
    pub raft_group_id: u64,
    pub content: LogItemContent<E>,
}

#[derive(Debug, PartialEq)]
pub enum LogItemContent<E>
where
    E: Message,
{
    Entries(Entries<E>),
    Command(Command),
    Kv(KeyValue),
}

impl<E: Message> LogItem<E> {
    pub fn from_entries(raft_group_id: u64, entries: Vec<E>) -> LogItem<E> {
        LogItem {
            raft_group_id,
            content: LogItemContent::Entries(Entries::new(entries, None)),
        }
    }

    pub fn from_command(raft_group_id: u64, command: Command) -> LogItem<E> {
        LogItem {
            raft_group_id,
            content: LogItemContent::Command(command),
        }
    }

    pub fn from_kv(
        raft_group_id: u64,
        op_type: OpType,
        key: Vec<u8>,
        value: Option<Vec<u8>>,
    ) -> LogItem<E> {
        LogItem {
            raft_group_id,
            content: LogItemContent::Kv(KeyValue::new(op_type, key, value)),
        }
    }

<<<<<<< HEAD
    pub fn encode_to<W: EntryExt<E>>(&mut self, vec: &mut Vec<u8>) -> Result<()> {
=======
    pub fn encode_to<W>(&self, vec: &mut Vec<u8>, entries_size: &mut usize) -> Result<()>
    where
        W: EntryExt<E>,
    {
>>>>>>> 48be2d78
        // layout = { 8 byte id | 1 byte type | item layout }
        vec.encode_var_u64(self.raft_group_id)?;
        match &mut self.content {
            LogItemContent::Entries(entries) => {
                vec.push(TYPE_ENTRIES);
                entries.encode_to::<W>(vec, entries_size)?;
            }
            LogItemContent::Command(command) => {
                vec.push(TYPE_COMMAND);
                command.encode_to(vec);
            }
            LogItemContent::Kv(kv) => {
                vec.push(TYPE_KV);
                kv.encode_to(vec)?;
            }
        }
        Ok(())
    }

    pub fn from_bytes<W: EntryExt<E>>(
        buf: &mut SliceReader<'_>,
        file_num: u64,
        base_offset: u64,      // Offset of the batch from its log file.
        mut batch_offset: u64, // Offset of the item from in its batch.
        entries_size: &mut usize,
    ) -> Result<LogItem<E>> {
        let buf_len = buf.len();
        let raft_group_id = codec::decode_var_u64(buf)?;
        batch_offset += (buf_len - buf.len()) as u64;
        let item_type = buf.read_u8()?;
        batch_offset += 1;
        let content = match item_type {
            TYPE_ENTRIES => {
                let entries = Entries::from_bytes::<W>(
                    buf,
                    file_num,
                    base_offset,
                    batch_offset,
                    entries_size,
                )?;
                LogItemContent::Entries(entries)
            }
            TYPE_COMMAND => {
                let cmd = Command::from_bytes(buf)?;
                LogItemContent::Command(cmd)
            }
            TYPE_KV => {
                let kv = KeyValue::from_bytes(buf)?;
                LogItemContent::Kv(kv)
            }
            _ => return Err(Error::Codec(CodecError::KeyNotFound)),
        };
        Ok(LogItem {
            raft_group_id,
            content,
        })
    }
}

#[derive(Debug, PartialEq)]
pub struct LogBatch<E, W>
where
    E: Message,
    W: EntryExt<E>,
{
    pub items: Vec<LogItem<E>>,
    entries_size: RefCell<usize>,
    _phantom: PhantomData<W>,
}

impl<E, W> Default for LogBatch<E, W>
where
    E: Message,
    W: EntryExt<E>,
{
    fn default() -> Self {
        Self {
            items: Vec::with_capacity(16),
            entries_size: RefCell::new(0),
            _phantom: PhantomData,
        }
    }
}

impl<E, W> LogBatch<E, W>
where
    E: Message,
    W: EntryExt<E>,
{
    pub fn new() -> Self {
        Self::default()
    }

    pub fn with_capacity(cap: usize) -> Self {
        Self {
            items: Vec::with_capacity(cap),
            entries_size: RefCell::new(0),
            _phantom: PhantomData,
        }
    }

    pub fn add_entries(&mut self, region_id: u64, entries: Vec<E>) {
        let item = LogItem::from_entries(region_id, entries);
        self.items.push(item);
    }

    pub fn clean_region(&mut self, region_id: u64) {
        self.add_command(region_id, Command::Clean);
    }

    pub fn add_command(&mut self, region_id: u64, cmd: Command) {
        let item = LogItem::from_command(region_id, cmd);
        self.items.push(item);
    }

    pub fn delete(&mut self, region_id: u64, key: Vec<u8>) {
        let item = LogItem::from_kv(region_id, OpType::Del, key, None);
        self.items.push(item);
    }

    pub fn put(&mut self, region_id: u64, key: Vec<u8>, value: Vec<u8>) {
        let item = LogItem::from_kv(region_id, OpType::Put, key, Some(value));
        self.items.push(item);
    }

    pub fn put_msg<M: protobuf::Message>(
        &mut self,
        region_id: u64,
        key: Vec<u8>,
        m: &M,
    ) -> Result<()> {
        let value = m.write_to_bytes()?;
        self.put(region_id, key, value);
        Ok(())
    }

    pub fn is_empty(&self) -> bool {
        self.items.is_empty()
    }

    pub fn from_bytes(
        buf: &mut SliceReader<'_>,
        file_num: u64,
        // The offset of the batch from its log file.
        base_offset: u64,
    ) -> Result<Option<LogBatch<E, W>>> {
        if buf.is_empty() {
            return Ok(None);
        }
        if buf.len() < BATCH_MIN_SIZE {
            return Err(Error::TooShort);
        }

        let header = codec::decode_u64(buf)? as usize;
        let batch_len = header >> 8;
        let batch_type = CompressionType::from_byte(header as u8);
        test_batch_checksum(&buf[..batch_len])?;

        let decompressed = match batch_type {
            CompressionType::None => Cow::Borrowed(&buf[..(batch_len - CHECKSUM_LEN)]),
            CompressionType::Lz4 => Cow::Owned(decompress(&buf[..batch_len - CHECKSUM_LEN])),
        };

        let mut reader: SliceReader = decompressed.borrow();
        let content_len = reader.len() + HEADER_LEN; // For its header.

        let mut items_count = codec::decode_var_u64(&mut reader)? as usize;
        assert!(items_count > 0 && !reader.is_empty());
        let mut log_batch = LogBatch::with_capacity(items_count);
        while items_count > 0 {
            let content_offset = (content_len - reader.len()) as u64;
            let item = LogItem::from_bytes::<W>(
                &mut reader,
                file_num,
                base_offset,
                content_offset,
                &mut log_batch.entries_size.borrow_mut(),
            )?;
            log_batch.items.push(item);
            items_count -= 1;
        }
        assert!(reader.is_empty());
        buf.consume(batch_len);

        for item in log_batch.items.iter_mut() {
            if let LogItemContent::Entries(entries) = &mut item.content {
                entries.update_compression_type(batch_type, batch_len as u64);
            }
        }

        Ok(Some(log_batch))
    }

    // TODO: avoid to write a large batch into one compressed chunk.
<<<<<<< HEAD
    pub fn encode_to_bytes(&mut self, encoded_size: &mut usize) -> Option<Vec<u8>> {
=======
    pub fn encode_to_bytes(&self) -> Option<Vec<u8>> {
>>>>>>> 48be2d78
        if self.items.is_empty() {
            return None;
        }

        // layout = { 8 bytes len | item count | multiple items | 4 bytes checksum }
        let mut vec = Vec::with_capacity(4096);
        vec.encode_u64(0).unwrap();
        vec.encode_var_u64(self.items.len() as u64).unwrap();
<<<<<<< HEAD
        for item in self.items.iter_mut() {
            item.encode_to::<W>(&mut vec).unwrap();
=======
        for item in &self.items {
            item.encode_to::<W>(&mut vec, &mut *self.entries_size.borrow_mut())
                .unwrap();
>>>>>>> 48be2d78
        }

        let compression_type = if vec.len() > COMPRESSION_SIZE {
            vec = lz4::encode_block(&vec[HEADER_LEN..], HEADER_LEN, 4);
            CompressionType::Lz4
        } else {
            CompressionType::None
        };

        let checksum = crc32(&vec[8..]);
        vec.encode_u32_le(checksum).unwrap();
        let len = vec.len() as u64 - 8;
        let mut header = len << 8;
        header |= u64::from(compression_type.to_byte());
        vec.as_mut_slice().write_u64::<BigEndian>(header).unwrap();

        let batch_len = (vec.len() - 8) as u64;
<<<<<<< HEAD
        for item in self.items.iter_mut() {
            if let LogItemContent::Entries(entries) = &mut item.content {
                *encoded_size += entries.encoded_size;
=======
        for item in &self.items {
            if let LogItemContent::Entries(ref entries) = item.content {
>>>>>>> 48be2d78
                entries.update_compression_type(compression_type, batch_len as u64);
            }
        }

        Some(vec)
    }

    pub fn entries_size(&self) -> usize {
        *self.entries_size.borrow()
    }
}

pub fn test_batch_checksum(buf: &[u8]) -> Result<()> {
    if buf.len() <= CHECKSUM_LEN {
        return Err(Error::TooShort);
    }

    let batch_len = buf.len();
    let mut s = &buf[(batch_len - CHECKSUM_LEN)..batch_len];
    let expected = codec::decode_u32_le(&mut s)?;
    let got = crc32(&buf[..(batch_len - CHECKSUM_LEN)]);
    if got != expected {
        return Err(Error::IncorrectChecksum(expected, got));
    }
    Ok(())
}

// NOTE: lz4::decode_block will truncate the output buffer first.
pub fn decompress(buf: &[u8]) -> Vec<u8> {
    self::lz4::decode_block(buf)
}

#[cfg(test)]
mod tests {
    use super::*;

    use raft::eraftpb::Entry;

    #[test]
    fn test_entries_enc_dec() {
        let pb_entries = vec![Entry::new(); 10];
        let file_num = 1;
        let mut entries = Entries::new(pb_entries, None);

<<<<<<< HEAD
        let mut encoded = vec![];
        entries.encode_to::<Entry>(&mut encoded).unwrap();
        for idx in entries.entries_index.iter_mut() {
            idx.file_position.file_num = file_num;
=======
        let (mut encoded, mut entries_size1) = (vec![], 0);
        entries
            .encode_to::<Entry>(&mut encoded, &mut entries_size1)
            .unwrap();
        for idx in entries.entries_index.borrow_mut().iter_mut() {
            idx.file_num = file_num;
>>>>>>> 48be2d78
        }
        let (mut s, mut entries_size2) = (encoded.as_slice(), 0);
        let decode_entries =
            Entries::from_bytes::<Entry>(&mut s, file_num, 0, 0, &mut entries_size2).unwrap();
        assert_eq!(s.len(), 0);
        assert_eq!(entries.entries, decode_entries.entries);
        assert_eq!(entries.entries_index, decode_entries.entries_index);
    }

    #[test]
    fn test_command_enc_dec() {
        let cmd = Command::Clean;
        let mut encoded = vec![];
        cmd.encode_to(&mut encoded);
        let mut bytes_slice = encoded.as_slice();
        let decoded_cmd = Command::from_bytes(&mut bytes_slice).unwrap();
        assert_eq!(bytes_slice.len(), 0);
        assert_eq!(cmd, decoded_cmd);
    }

    #[test]
    fn test_kv_enc_dec() {
        let kv = KeyValue::new(OpType::Put, b"key".to_vec(), Some(b"value".to_vec()));
        let mut encoded = vec![];
        kv.encode_to(&mut encoded).unwrap();
        let mut bytes_slice = encoded.as_slice();
        let decoded_kv = KeyValue::from_bytes(&mut bytes_slice).unwrap();
        assert_eq!(bytes_slice.len(), 0);
        assert_eq!(kv, decoded_kv);
    }

    #[test]
    fn test_log_item_enc_dec() {
        let region_id = 8;
        let items = vec![
            LogItem::from_entries(region_id, vec![Entry::new(); 10]),
            LogItem::from_command(region_id, Command::Clean),
            LogItem::from_kv(
                region_id,
                OpType::Put,
                b"key".to_vec(),
                Some(b"value".to_vec()),
            ),
        ];

<<<<<<< HEAD
        for mut item in items.into_iter() {
            let mut encoded = vec![];
            item.encode_to::<Entry>(&mut encoded).unwrap();
            let mut s = encoded.as_slice();
            let decoded_item = LogItem::from_bytes::<Entry>(&mut s, 0, 0, 0).unwrap();
=======
        for item in items {
            let (mut encoded, mut entries_size1) = (vec![], 0);
            item.encode_to::<Entry>(&mut encoded, &mut entries_size1)
                .unwrap();
            let (mut s, mut entries_size2) = (encoded.as_slice(), 0);
            let decoded_item =
                LogItem::from_bytes::<Entry>(&mut s, 0, 0, 0, &mut entries_size2).unwrap();
>>>>>>> 48be2d78
            assert_eq!(s.len(), 0);
            assert_eq!(item, decoded_item);
        }
    }

    #[test]
    fn test_log_batch_enc_dec() {
        let region_id = 8;
        let mut batch = LogBatch::<Entry, Entry>::new();
        let mut entry = Entry::new();
        entry.set_data(vec![b'x'; 1024]);
        batch.add_entries(region_id, vec![entry; 10]);
        batch.add_command(region_id, Command::Clean);
        batch.put(region_id, b"key".to_vec(), b"value".to_vec());
        batch.delete(region_id, b"key2".to_vec());

        let encoded = batch.encode_to_bytes().unwrap();
        let mut s = encoded.as_slice();
        let decoded_batch = LogBatch::from_bytes(&mut s, 0, 0).unwrap().unwrap();
        assert_eq!(s.len(), 0);
        assert_eq!(batch, decoded_batch);
<<<<<<< HEAD

        match &decoded_batch.items[0].content {
            LogItemContent::Entries(entries) => assert_eq!(entries.encoded_size, encoded_size),
            _ => unreachable!(),
        }
=======
>>>>>>> 48be2d78
    }
}<|MERGE_RESOLUTION|>--- conflicted
+++ resolved
@@ -1,8 +1,4 @@
 use std::borrow::{Borrow, Cow};
-<<<<<<< HEAD
-=======
-use std::cell::RefCell;
->>>>>>> 48be2d78
 use std::io::BufRead;
 use std::marker::PhantomData;
 use std::{mem, u64};
@@ -131,13 +127,7 @@
 {
     pub entries: Vec<E>,
     // EntryIndex may be update after write to file.
-<<<<<<< HEAD
     pub entries_index: Vec<EntryIndex>,
-
-    pub encoded_size: usize,
-=======
-    pub entries_index: RefCell<Vec<EntryIndex>>,
->>>>>>> 48be2d78
 }
 
 impl<E: Message + PartialEq> PartialEq for Entries<E> {
@@ -148,24 +138,10 @@
 
 impl<E: Message> Entries<E> {
     pub fn new(entries: Vec<E>, entries_index: Option<Vec<EntryIndex>>) -> Entries<E> {
-<<<<<<< HEAD
-        let len = entries.len();
-        let (encoded_size, entries_index) = match entries_index {
-            Some(index) => (index.iter().fold(0, |acc, x| acc + x.len as usize), index),
-            None => (0, vec![EntryIndex::default(); len]),
-        };
+        let entries_index = entries_index.unwrap_or_else(|| vec![EntryIndex::default(); entries.len()]);
         Entries {
             entries,
             entries_index,
-            encoded_size,
-=======
-        let entries_index = RefCell::new(
-            entries_index.unwrap_or_else(|| vec![EntryIndex::default(); entries.len()]),
-        );
-        Entries {
-            entries,
-            entries_index,
->>>>>>> 48be2d78
         }
     }
 
@@ -202,14 +178,10 @@
         Ok(Entries::new(entries, Some(entries_index)))
     }
 
-<<<<<<< HEAD
-    pub fn encode_to<W: EntryExt<E>>(&mut self, vec: &mut Vec<u8>) -> Result<()> {
-=======
     pub fn encode_to<W>(&self, vec: &mut Vec<u8>, entries_size: &mut usize) -> Result<()>
     where
         W: EntryExt<E>,
     {
->>>>>>> 48be2d78
         if self.entries.is_empty() {
             return Ok(());
         }
@@ -226,15 +198,9 @@
             if self.entries_index[i].file_position.file_num == 0 {
                 self.entries_index[i].index = W::index(&e);
                 // This offset doesn't count the header.
-<<<<<<< HEAD
                 self.entries_index[i].offset = vec.len() as u64;
                 self.entries_index[i].len = content.len() as u64;
-                self.encoded_size += content.len();
-=======
-                entries_index[i].offset = vec.len() as u64;
-                entries_index[i].len = content.len() as u64;
                 *entries_size += entries_index[i].len as usize;
->>>>>>> 48be2d78
             }
 
             vec.extend_from_slice(&content);
@@ -243,30 +209,6 @@
     }
 
     pub fn update_position(
-<<<<<<< HEAD
-        &mut self,
-        file_position: FileIndex,
-        chunk_size: &Option<Arc<AtomicUsize>>,
-    ) {
-        for idx in self.entries_index.iter_mut() {
-            debug_assert!(idx.file_position.file_num == 0 && idx.file_position.base_offset == 0);
-            idx.file_position = file_position;
-            if let Some(ref chunk_size) = chunk_size {
-                idx.cache_tracker = Some(CacheTracker {
-                    chunk_size: chunk_size.clone(),
-                    sub_on_drop: idx.len as usize,
-                });
-            }
-        }
-    }
-
-    pub fn attach_cache_tracker(&mut self, chunk_size: Arc<AtomicUsize>) {
-        for idx in self.entries_index.iter_mut() {
-            idx.cache_tracker = Some(CacheTracker {
-                chunk_size: chunk_size.clone(),
-                sub_on_drop: idx.len as usize,
-            });
-=======
         &self,
         queue: LogQueue,
         file_num: u64,
@@ -294,7 +236,6 @@
             tkr.global_stats.add_mem_change(idx.len as usize);
             tkr.sub_on_drop = idx.len as usize;
             idx.cache_tracker = Some(tkr);
->>>>>>> 48be2d78
         }
     }
 
@@ -453,14 +394,10 @@
         }
     }
 
-<<<<<<< HEAD
-    pub fn encode_to<W: EntryExt<E>>(&mut self, vec: &mut Vec<u8>) -> Result<()> {
-=======
     pub fn encode_to<W>(&self, vec: &mut Vec<u8>, entries_size: &mut usize) -> Result<()>
     where
         W: EntryExt<E>,
     {
->>>>>>> 48be2d78
         // layout = { 8 byte id | 1 byte type | item layout }
         vec.encode_var_u64(self.raft_group_id)?;
         match &mut self.content {
@@ -655,11 +592,7 @@
     }
 
     // TODO: avoid to write a large batch into one compressed chunk.
-<<<<<<< HEAD
-    pub fn encode_to_bytes(&mut self, encoded_size: &mut usize) -> Option<Vec<u8>> {
-=======
-    pub fn encode_to_bytes(&self) -> Option<Vec<u8>> {
->>>>>>> 48be2d78
+    pub fn encode_to_bytes(&mut self) -> Option<Vec<u8>> {
         if self.items.is_empty() {
             return None;
         }
@@ -668,14 +601,9 @@
         let mut vec = Vec::with_capacity(4096);
         vec.encode_u64(0).unwrap();
         vec.encode_var_u64(self.items.len() as u64).unwrap();
-<<<<<<< HEAD
-        for item in self.items.iter_mut() {
-            item.encode_to::<W>(&mut vec).unwrap();
-=======
         for item in &self.items {
-            item.encode_to::<W>(&mut vec, &mut *self.entries_size.borrow_mut())
+            item.encode_to::<W>(&mut vec, &mut self.entries_size)
                 .unwrap();
->>>>>>> 48be2d78
         }
 
         let compression_type = if vec.len() > COMPRESSION_SIZE {
@@ -693,14 +621,8 @@
         vec.as_mut_slice().write_u64::<BigEndian>(header).unwrap();
 
         let batch_len = (vec.len() - 8) as u64;
-<<<<<<< HEAD
         for item in self.items.iter_mut() {
             if let LogItemContent::Entries(entries) = &mut item.content {
-                *encoded_size += entries.encoded_size;
-=======
-        for item in &self.items {
-            if let LogItemContent::Entries(ref entries) = item.content {
->>>>>>> 48be2d78
                 entries.update_compression_type(compression_type, batch_len as u64);
             }
         }
@@ -709,7 +631,7 @@
     }
 
     pub fn entries_size(&self) -> usize {
-        *self.entries_size.borrow()
+        self.entries_size
     }
 }
 
@@ -745,19 +667,12 @@
         let file_num = 1;
         let mut entries = Entries::new(pb_entries, None);
 
-<<<<<<< HEAD
-        let mut encoded = vec![];
-        entries.encode_to::<Entry>(&mut encoded).unwrap();
-        for idx in entries.entries_index.iter_mut() {
-            idx.file_position.file_num = file_num;
-=======
         let (mut encoded, mut entries_size1) = (vec![], 0);
         entries
             .encode_to::<Entry>(&mut encoded, &mut entries_size1)
             .unwrap();
-        for idx in entries.entries_index.borrow_mut().iter_mut() {
+        for idx in entries.entries_index.iter_mut() {
             idx.file_num = file_num;
->>>>>>> 48be2d78
         }
         let (mut s, mut entries_size2) = (encoded.as_slice(), 0);
         let decode_entries =
@@ -803,21 +718,13 @@
             ),
         ];
 
-<<<<<<< HEAD
         for mut item in items.into_iter() {
-            let mut encoded = vec![];
-            item.encode_to::<Entry>(&mut encoded).unwrap();
-            let mut s = encoded.as_slice();
-            let decoded_item = LogItem::from_bytes::<Entry>(&mut s, 0, 0, 0).unwrap();
-=======
-        for item in items {
             let (mut encoded, mut entries_size1) = (vec![], 0);
             item.encode_to::<Entry>(&mut encoded, &mut entries_size1)
                 .unwrap();
             let (mut s, mut entries_size2) = (encoded.as_slice(), 0);
             let decoded_item =
                 LogItem::from_bytes::<Entry>(&mut s, 0, 0, 0, &mut entries_size2).unwrap();
->>>>>>> 48be2d78
             assert_eq!(s.len(), 0);
             assert_eq!(item, decoded_item);
         }
@@ -839,13 +746,5 @@
         let decoded_batch = LogBatch::from_bytes(&mut s, 0, 0).unwrap().unwrap();
         assert_eq!(s.len(), 0);
         assert_eq!(batch, decoded_batch);
-<<<<<<< HEAD
-
-        match &decoded_batch.items[0].content {
-            LogItemContent::Entries(entries) => assert_eq!(entries.encoded_size, encoded_size),
-            _ => unreachable!(),
-        }
-=======
->>>>>>> 48be2d78
     }
 }