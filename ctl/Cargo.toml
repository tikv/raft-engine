[package]
name = "raft-engine-ctl"
version = "0.4.2"
authors = ["The TiKV Project Developers"]
edition = "2018"
<<<<<<< HEAD
rust-version = "1.76.0"
=======
rust-version = "1.75.0"
>>>>>>> 084c5ca0
description = "A control tool for Raft Engine"
repository = "https://github.com/tikv/raft-engine"
license = "Apache-2.0"

[dependencies]
clap = { version = "3.1", features = ["derive", "cargo"] }
env_logger = "0.10"
raft-engine = { path = "..", version = "0.4.2", features = ["scripting", "internals"] }<|MERGE_RESOLUTION|>--- conflicted
+++ resolved
@@ -3,11 +3,7 @@
 version = "0.4.2"
 authors = ["The TiKV Project Developers"]
 edition = "2018"
-<<<<<<< HEAD
-rust-version = "1.76.0"
-=======
 rust-version = "1.75.0"
->>>>>>> 084c5ca0
 description = "A control tool for Raft Engine"
 repository = "https://github.com/tikv/raft-engine"
 license = "Apache-2.0"
@@ -15,4 +11,7 @@
 [dependencies]
 clap = { version = "3.1", features = ["derive", "cargo"] }
 env_logger = "0.10"
-raft-engine = { path = "..", version = "0.4.2", features = ["scripting", "internals"] }+raft-engine = { path = "..", version = "0.4.1", features = [
+    "scripting",
+    "internals",
+] }