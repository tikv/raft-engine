[package]
name = "raft-engine-ctl"
version = "0.2.0"
authors = ["The TiKV Project Developers"]
edition = "2018"
rust-version = "1.57"
description = "A control tool for Raft Engine"
repository = "https://github.com/tikv/raft-engine"
license = "Apache-2.0"

[dependencies]
clap = { version = "3.0.0-rc.0", features = ["derive", "cargo"] }
<<<<<<< HEAD
raft-engine = { path = "..", version = "0.2.0", features = ["scripting", "internals"] }
=======
env_logger = "0.9"
raft-engine = { path = "..", version = "0.1.0", features = ["scripting", "internals"] }
>>>>>>> 0e066f86
<|MERGE_RESOLUTION|>--- conflicted
+++ resolved
@@ -10,9 +10,5 @@
 
 [dependencies]
 clap = { version = "3.0.0-rc.0", features = ["derive", "cargo"] }
-<<<<<<< HEAD
-raft-engine = { path = "..", version = "0.2.0", features = ["scripting", "internals"] }
-=======
 env_logger = "0.9"
-raft-engine = { path = "..", version = "0.1.0", features = ["scripting", "internals"] }
->>>>>>> 0e066f86
+raft-engine = { path = "..", version = "0.2.0", features = ["scripting", "internals"] }