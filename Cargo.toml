--- conflicted
+++ resolved
@@ -4,16 +4,9 @@
 authors = ["The TiKV Authors"]
 edition = "2018"
 
-<<<<<<< HEAD
 [[example]]
 name = "append-compact-purge"
 path = "examples/append_compact_purge.rs"
-=======
-[features]
-failpoints = [
-  "fail/failpoints",
-]
->>>>>>> 2734e187
 
 [dependencies]
 byteorder = "1.2"
@@ -43,6 +36,11 @@
 tempfile = "3.1"
 toml = "0.5"
 
+[features]
+failpoints = [
+  "fail/failpoints",
+]
+
 [patch.crates-io]
 raft-proto = { git = "https://github.com/tikv/raft-rs", branch = "master", default-features = false }
 protobuf = { git = "https://github.com/pingcap/rust-protobuf", rev = "82b49fea7e696fd647b5aca0a6c6ec944eab3189" }
