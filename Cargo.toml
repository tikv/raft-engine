--- conflicted
+++ resolved
@@ -71,24 +71,13 @@
 raft = { git = "https://github.com/tikv/raft-rs", branch = "master", default-features = false, features = ["protobuf-codec"] }
 rand = "0.8"
 rand_distr = "0.4"
-<<<<<<< HEAD
-tempfile = "3.1"
-toml = "0.7"
-md-5 = "0.10.5"
-=======
 tempfile = "3.6"
 toml = "0.8"
->>>>>>> fa56f891
+md-5 = "0.10.5"
 
 [features]
 default = ["internals", "scripting"]
 internals = []
-<<<<<<< HEAD
-nightly = ["prometheus/nightly"]
-failpoints = ["fail/failpoints"]
-scripting = ["rhai"]
-swap = ["nightly", "memmap2"]
-=======
 nightly = [
   "prometheus/nightly",
 ]
@@ -103,7 +92,6 @@
   "memmap2",
 ]
 std_fs = []
->>>>>>> fa56f891
 
 nightly_group = ["nightly", "swap"]
 
