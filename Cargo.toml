--- conflicted
+++ resolved
@@ -39,12 +39,8 @@
 libc = "0.2"
 log = { version = "0.4", features = ["max_level_trace", "release_max_level_debug"] }
 lz4-sys = "1.9"
-<<<<<<< HEAD
 memmap2 = { version = "0.5", optional = true }
-nix = "0.23"
-=======
 nix = "0.24"
->>>>>>> 563a60d6
 num-derive = "0.3"
 num-traits = "0.2"
 parking_lot = "0.12"
