[package]
name = "raft-engine"
version = "0.1.0"
authors = ["zhangjinpeng1987 <zhangjinpeng@pingcap.com>"]
edition = "2018"

<<<<<<< HEAD
=======
[features]

>>>>>>> c6c82d48
[dependencies]
protobuf = "=2.8.0"
quick-error = "1.2.2"
serde = "1.0"
serde_derive = "1.0"
crc32fast = "1.2"
log = { version = "0.4", features = ["max_level_trace", "release_max_level_debug"] }
lz4-sys = "1.9.2"
byteorder = "1.2"
errno = "0.2.4"
libc = "0.2"
tempfile = "3.0"
lazy_static = "1.3"
fxhash = "0.2"
toml = "0.4"
nix = "0.18.0"
crossbeam = "0"

[dependencies.prometheus]
version = "0.8"
default-features = false
features = ["nightly"]

[dev-dependencies.raft]
git = "https://github.com/pingcap/raft-rs"
branch = "master"
default-features = false
<<<<<<< HEAD
features = ["protobuf-codec", "prost-codec"]
=======
features = ["protobuf-codec"]
>>>>>>> c6c82d48
<|MERGE_RESOLUTION|>--- conflicted
+++ resolved
@@ -4,11 +4,7 @@
 authors = ["zhangjinpeng1987 <zhangjinpeng@pingcap.com>"]
 edition = "2018"
 
-<<<<<<< HEAD
-=======
-[features]
 
->>>>>>> c6c82d48
 [dependencies]
 protobuf = "=2.8.0"
 quick-error = "1.2.2"
@@ -36,8 +32,4 @@
 git = "https://github.com/pingcap/raft-rs"
 branch = "master"
 default-features = false
-<<<<<<< HEAD
-features = ["protobuf-codec", "prost-codec"]
-=======
-features = ["protobuf-codec"]
->>>>>>> c6c82d48
+features = ["protobuf-codec", "prost-codec"]