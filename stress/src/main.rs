--- conflicted
+++ resolved
@@ -599,13 +599,9 @@
     }
     args.validate().unwrap();
 
-<<<<<<< HEAD
-    let engine = Arc::new(Engine::open(config).unwrap());
-=======
     let wb = Arc::new(WrittenBytesHook::new());
 
     let engine = Arc::new(Engine::open_with_listeners(config, vec![wb.clone()]).unwrap());
->>>>>>> 4f1d2428
     let mut write_threads = Vec::new();
     let mut read_threads = Vec::new();
     let mut misc_threads = Vec::new();
