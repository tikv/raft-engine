--- conflicted
+++ resolved
@@ -610,11 +610,7 @@
     if let Some(s) = matches.value_of("reuse_data") {
         if !s.parse::<bool>().unwrap() {
             // clean up existing log files
-<<<<<<< HEAD
-            std::fs::remove_dir_all(&config.dir).unwrap();
-=======
             let _ = std::fs::remove_dir_all(&config.dir);
->>>>>>> b8c91abd
         }
     }
     args.validate().unwrap();
